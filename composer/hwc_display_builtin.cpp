/*
* Copyright (c) 2014-2020, The Linux Foundation. All rights reserved.
*
* Redistribution and use in source and binary forms, with or without
* modification, are permitted provided that the following conditions are
* met:
*     * Redistributions of source code must retain the above copyright
*       notice, this list of conditions and the following disclaimer.
*     * Redistributions in binary form must reproduce the above
*       copyright notice, this list of conditions and the following
*       disclaimer in the documentation and/or other materials provided
*       with the distribution.
*     * Neither the name of The Linux Foundation nor the names of its
*       contributors may be used to endorse or promote products derived
*       from this software without specific prior written permission.
*
* THIS SOFTWARE IS PROVIDED "AS IS" AND ANY EXPRESS OR IMPLIED
* WARRANTIES, INCLUDING, BUT NOT LIMITED TO, THE IMPLIED WARRANTIES OF
* MERCHANTABILITY, FITNESS FOR A PARTICULAR PURPOSE AND NON-INFRINGEMENT
* ARE DISCLAIMED.  IN NO EVENT SHALL THE COPYRIGHT OWNER OR CONTRIBUTORS
* BE LIABLE FOR ANY DIRECT, INDIRECT, INCIDENTAL, SPECIAL, EXEMPLARY, OR
* CONSEQUENTIAL DAMAGES (INCLUDING, BUT NOT LIMITED TO, PROCUREMENT OF
* SUBSTITUTE GOODS OR SERVICES; LOSS OF USE, DATA, OR PROFITS; OR
* BUSINESS INTERRUPTION) HOWEVER CAUSED AND ON ANY THEORY OF LIABILITY,
* WHETHER IN CONTRACT, STRICT LIABILITY, OR TORT (INCLUDING NEGLIGENCE
* OR OTHERWISE) ARISING IN ANY WAY OUT OF THE USE OF THIS SOFTWARE, EVEN
* IF ADVISED OF THE POSSIBILITY OF SUCH DAMAGE.
*/

#include <cutils/properties.h>
#include <sync/sync.h>
#include <utils/constants.h>
#include <utils/debug.h>
#include <utils/utils.h>
#include <stdarg.h>
#include <sys/mman.h>

#include <map>
#include <string>
#include <vector>

#include "hwc_display_builtin.h"
#include "hwc_color_mode_stc.h"
#include "hwc_debugger.h"
#include "hwc_session.h"

#define __CLASS__ "HWCDisplayBuiltIn"

namespace sdm {

static void SetRect(LayerRect &src_rect, GLRect *target) {
  target->left = src_rect.left;
  target->top = src_rect.top;
  target->right = src_rect.right;
  target->bottom = src_rect.bottom;
}

int HWCDisplayBuiltIn::Create(CoreInterface *core_intf, BufferAllocator *buffer_allocator,
                              HWCCallbacks *callbacks, HWCDisplayEventHandler *event_handler,
                              qService::QService *qservice, hwc2_display_t id, int32_t sdm_id,
                              HWCDisplay **hwc_display) {
  int status = 0;
  uint32_t builtin_width = 0;
  uint32_t builtin_height = 0;

  HWCDisplay *hwc_display_builtin =
      new HWCDisplayBuiltIn(core_intf, buffer_allocator, callbacks, event_handler, qservice, id,
                            sdm_id);
  status = hwc_display_builtin->Init();
  if (status) {
    delete hwc_display_builtin;
    return status;
  }

  hwc_display_builtin->GetMixerResolution(&builtin_width, &builtin_height);
  int width = 0, height = 0;
  HWCDebugHandler::Get()->GetProperty(FB_WIDTH_PROP, &width);
  HWCDebugHandler::Get()->GetProperty(FB_HEIGHT_PROP, &height);
  if (width > 0 && height > 0) {
    builtin_width = UINT32(width);
    builtin_height = UINT32(height);
  }

  status = hwc_display_builtin->SetFrameBufferResolution(builtin_width, builtin_height);
  if (status) {
    Destroy(hwc_display_builtin);
    return status;
  }

  *hwc_display = hwc_display_builtin;

  return status;
}

void HWCDisplayBuiltIn::Destroy(HWCDisplay *hwc_display) {
  hwc_display->Deinit();
  delete hwc_display;
}

HWCDisplayBuiltIn::HWCDisplayBuiltIn(CoreInterface *core_intf, BufferAllocator *buffer_allocator,
                                     HWCCallbacks *callbacks, HWCDisplayEventHandler *event_handler,
                                     qService::QService *qservice, hwc2_display_t id,
                                     int32_t sdm_id)
    : HWCDisplay(core_intf, buffer_allocator, callbacks, event_handler, qservice, kBuiltIn, id,
                 sdm_id, DISPLAY_CLASS_BUILTIN),
      buffer_allocator_(buffer_allocator),
      cpu_hint_(NULL), layer_stitch_task_(*this) {
}

int HWCDisplayBuiltIn::Init() {
  cpu_hint_ = new CPUHint();
  if (cpu_hint_->Init(static_cast<HWCDebugHandler *>(HWCDebugHandler::Get())) != kErrorNone) {
    delete cpu_hint_;
    cpu_hint_ = NULL;
  }

  use_metadata_refresh_rate_ = true;
  int disable_metadata_dynfps = 0;
  HWCDebugHandler::Get()->GetProperty(DISABLE_METADATA_DYNAMIC_FPS_PROP, &disable_metadata_dynfps);
  if (disable_metadata_dynfps) {
    use_metadata_refresh_rate_ = false;
  }

  int status = HWCDisplay::Init();
  if (status) {
    return status;
  }
  color_mode_ = new HWCColorModeStc(display_intf_);
  color_mode_->Init();

  int value = 0;
  HWCDebugHandler::Get()->GetProperty(ENABLE_OPTIMIZE_REFRESH, &value);
  enable_optimize_refresh_ = (value == 1);
  if (enable_optimize_refresh_) {
    DLOGI("Drop redundant drawcycles %" PRIu64 , id_);
  }

  int vsyncs = 0;
  HWCDebugHandler::Get()->GetProperty(DEFER_FPS_FRAME_COUNT, &vsyncs);
  if (vsyncs > 0) {
    SetVsyncsApplyRateChange(UINT32(vsyncs));
  }

  is_primary_ = display_intf_->IsPrimaryDisplay();

<<<<<<< HEAD
  if (is_primary_) {
    windowed_display_ = Debug::GetWindowRect(&window_rect_.left, &window_rect_.top,
                      &window_rect_.right, &window_rect_.bottom) != kErrorUndefined;
    DLOGI("Window rect : [%f %f %f %f]", window_rect_.left, window_rect_.top,
           window_rect_.right, window_rect_.bottom);
=======
  windowed_display_ = Debug::GetWindowRect(is_primary_, &window_rect_.left, &window_rect_.top,
                             &window_rect_.right, &window_rect_.bottom) == 0;
  DLOGI("Window rect : [%f %f %f %f] is_primary_=%d", window_rect_.left, window_rect_.top,
         window_rect_.right, window_rect_.bottom, is_primary_);
>>>>>>> 7dda726e

  if (is_primary_) {
    value = 0;
    HWCDebugHandler::Get()->GetProperty(ENABLE_POMS_DURING_DOZE, &value);
    enable_poms_during_doze_ = (value == 1);
    if (enable_poms_during_doze_) {
      DLOGI("Enable POMS during Doze mode %" PRIu64 , id_);
    }
  }

  HWCDebugHandler::Get()->GetProperty(PERF_HINT_WINDOW_PROP, &perf_hint_window_);
  HWCDebugHandler::Get()->GetProperty(ENABLE_PERF_HINT_LARGE_COMP_CYCLE,
                                      &perf_hint_large_comp_cycle_);

  value = 0;
  DebugHandler::Get()->GetProperty(DISABLE_DYNAMIC_FPS, &value);
  disable_dyn_fps_ = (value == 1);

  value = 0;
  DebugHandler::Get()->GetProperty(ENABLE_ROUNDED_CORNER, &value);
  enable_round_corner_ = (value == 1);

  uint32_t config_index = 0;
  GetActiveDisplayConfig(&config_index);
  DisplayConfigVariableInfo attr = {};
  GetDisplayAttributesForConfig(INT(config_index), &attr);
  active_refresh_rate_ = attr.fps;

  DLOGI("active_refresh_rate: %d", active_refresh_rate_);

  int enhance_idle_time = 0;
  HWCDebugHandler::Get()->GetProperty(ENHANCE_IDLE_TIME, &enhance_idle_time);
  enhance_idle_time_ = (enhance_idle_time == 1);
  DLOGI("enhance_idle_time: %d", enhance_idle_time);

  return status;
}

void HWCDisplayBuiltIn::Dump(std::ostringstream *os) {
  HWCDisplay::Dump(os);
  *os << histogram.Dump();
}

void HWCDisplayBuiltIn::ValidateUiScaling() {
  if (is_primary_ || !is_cmd_mode_) {
    force_reset_validate_ = false;
    return;
  }

  for (auto &hwc_layer : layer_set_) {
    Layer *layer = hwc_layer->GetSDMLayer();
    if (hwc_layer->IsScalingPresent() && !layer->input_buffer.flags.video) {
      force_reset_validate_ = true;
      return;
    }
  }
  force_reset_validate_ = false;
}

HWC2::Error HWCDisplayBuiltIn::Validate(uint32_t *out_num_types, uint32_t *out_num_requests) {
  auto status = HWC2::Error::None;
  DisplayError error = kErrorNone;

  DTRACE_SCOPED();

  // If no resources are available for the current display, mark it for GPU by pass and continue to
  // do invalidate until the resources are available
  if (display_paused_ || CheckResourceState()) {
    MarkLayersForGPUBypass();
    return status;
  }

  if (color_tranform_failed_) {
    // Must fall back to client composition
    MarkLayersForClientComposition();
  }

  // Fill in the remaining blanks in the layers and add them to the SDM layerstack
  BuildLayerStack();

  // Track damage regions if needed.
  EnablePartialUpdate();

  // Check for scaling layers during Doze mode
  ValidateUiScaling();

  // Add stitch layer to layer stack.
  AppendStitchLayer();

  // Checks and replaces layer stack for solid fill
  SolidFillPrepare();

  // Apply current Color Mode and Render Intent.
  if (color_mode_->ApplyCurrentColorModeWithRenderIntent(
      static_cast<bool>(layer_stack_.flags.hdr_present)) != HWC2::Error::None) {
    // Fallback to GPU Composition, if Color Mode can't be applied.
    MarkLayersForClientComposition();
  }

  // apply pending DE config
  PPPendingParams pending_action;
  PPDisplayAPIPayload req_payload;
  pending_action.action = kGetDetailedEnhancerData;
  pending_action.params = NULL;
  int err = display_intf_->ColorSVCRequestRoute(req_payload, NULL, &pending_action);
  if (!err && pending_action.action == kConfigureDetailedEnhancer) {
      err = SetHWDetailedEnhancerConfig(pending_action.params);
  }

  bool pending_output_dump = dump_frame_count_ && dump_output_to_file_;

  if (readback_buffer_queued_ || pending_output_dump) {
    // RHS values were set in FrameCaptureAsync() called from a binder thread. They are picked up
    // here in a subsequent draw round. Readback is not allowed for any secure use case.
    readback_configured_ = !layer_stack_.flags.secure_present;
    if (readback_configured_) {
      DisablePartialUpdateOneFrame();
      layer_stack_.output_buffer = &output_buffer_;
      layer_stack_.flags.post_processed_output = post_processed_output_;
    }
  }

  uint32_t num_updating_layers = GetUpdatingLayersCount();
  bool one_updating_layer = (num_updating_layers == 1);
  if (num_updating_layers != 0) {
    ToggleCPUHint(one_updating_layer);
  }

  uint32_t refresh_rate = GetOptimalRefreshRate(one_updating_layer);
  bool idle_screen = GetUpdatingAppLayersCount() == 0;
  error = display_intf_->SetRefreshRate(refresh_rate, force_refresh_rate_, idle_screen);

  // Get the refresh rate set.
  display_intf_->GetRefreshRate(&refresh_rate);
  bool vsync_source = (callbacks_->GetVsyncSource() == id_);

  if (error == kErrorNone) {
    if (vsync_source && ((current_refresh_rate_ < refresh_rate) ||
                         (enhance_idle_time_ && (current_refresh_rate_ != refresh_rate)))) {
      DTRACE_BEGIN("HWC2::Vsync::Enable");
      // Display is ramping up from idle.
      // Client realizes need for resync upon change in config.
      // Since we know config has changed, triggering vsync proactively
      // can help in reducing pipeline delays to enable events.
      SetVsyncEnabled(HWC2::Vsync::Enable);
      DTRACE_END();
    }
    // On success, set current refresh rate to new refresh rate.
    current_refresh_rate_ = refresh_rate;
  }

  if (layer_set_.empty()) {
    // Avoid flush for Command mode panel.
    flush_ = !client_connected_;
    validated_ = true;
    return status;
  }

  status = PrepareLayerStack(out_num_types, out_num_requests);
  SetCpuPerfHintLargeCompCycle();
  pending_commit_ = true;
  return status;
}

HWC2::Error HWCDisplayBuiltIn::CommitLayerStack() {
  skip_commit_ = CanSkipCommit();
  return HWCDisplay::CommitLayerStack();
}

bool HWCDisplayBuiltIn::CanSkipCommit() {
  if (layer_stack_invalid_) {
    return false;
  }

  // Reject repeated drawcycle requests if it satisfies all conditions.
  // 1. None of the layerstack attributes changed.
  // 2. No new buffer latched.
  // 3. No refresh request triggered by HWC.
  // 4. This display is not source of vsync.
  bool buffers_latched = false;
  for (auto &hwc_layer : layer_set_) {
    buffers_latched |= hwc_layer->BufferLatched();
    hwc_layer->ResetBufferFlip();
  }

  bool vsync_source = (callbacks_->GetVsyncSource() == id_);
  bool skip_commit = enable_optimize_refresh_ && !pending_commit_ && !buffers_latched &&
                     !pending_refresh_ && !vsync_source;
  pending_refresh_ = false;

  return skip_commit;
}

HWC2::Error HWCDisplayBuiltIn::CommitStitchLayers() {
  if (disable_layer_stitch_) {
    return HWC2::Error::None;
  }

  if (!validated_ || skip_commit_) {
    return HWC2::Error::None;
  }

  LayerStitchContext ctx = {};
  Layer *stitch_layer = stitch_target_->GetSDMLayer();
  LayerBuffer &output_buffer = stitch_layer->input_buffer;
  for (auto &layer : layer_stack_.layers) {
    LayerComposition &composition = layer->composition;
    if (composition != kCompositionStitch) {
      continue;
    }

    StitchParams params = {};
    // Stitch target doesn't have an input fence.
    // Render all layers at specified destination.
    LayerBuffer &input_buffer = layer->input_buffer;
    params.src_hnd = reinterpret_cast<const private_handle_t *>(input_buffer.buffer_id);
    params.dst_hnd = reinterpret_cast<const private_handle_t *>(output_buffer.buffer_id);
    SetRect(layer->stitch_info.dst_rect, &params.dst_rect);
    SetRect(layer->stitch_info.slice_rect, &params.scissor_rect);
    params.src_acquire_fence = input_buffer.acquire_fence;

    ctx.stitch_params.push_back(params);
  }

  if (!ctx.stitch_params.size()) {
    // No layers marked for stitch.
    return HWC2::Error::None;
  }

  layer_stitch_task_.PerformTask(LayerStitchTaskCode::kCodeStitch, &ctx);
  // Set release fence.
  output_buffer.acquire_fence = ctx.release_fence;

  return HWC2::Error::None;
}

void HWCDisplayBuiltIn::CacheAvrStatus() {
  QSyncMode qsync_mode = kQSyncModeNone;

  DisplayError error = display_intf_->GetQSyncMode(&qsync_mode);
  if (error != kErrorNone) {
    return;
  }

  bool qsync_enabled = (qsync_mode != kQSyncModeNone);
  if (qsync_enabled_ != qsync_enabled) {
    qsync_reconfigured_ = true;
    qsync_enabled_ = qsync_enabled;
  } else {
    qsync_reconfigured_ = false;
  }
}

bool HWCDisplayBuiltIn::IsQsyncCallbackNeeded(bool *qsync_enabled, int32_t *refresh_rate,
                           int32_t *qsync_refresh_rate) {
  if (!qsync_reconfigured_) {
    return false;
  }

  bool vsync_source = (callbacks_->GetVsyncSource() == id_);
  // Qsync callback not needed if this display is not the source of vsync
  if (!vsync_source) {
    return false;
  }

  *qsync_enabled = qsync_enabled_;
  uint32_t current_rate = 0;
  display_intf_->GetRefreshRate(&current_rate);
  *refresh_rate = INT32(current_rate);
  *qsync_refresh_rate = min_refresh_rate_;

  return true;
}

void HWCDisplayBuiltIn::SetPartialUpdate(DisplayConfigFixedInfo fixed_info) {
  partial_update_enabled_ = fixed_info.partial_update || (!fixed_info.is_cmdmode);
  for (auto hwc_layer : layer_set_) {
    hwc_layer->SetPartialUpdate(partial_update_enabled_);
  }
  client_target_->SetPartialUpdate(partial_update_enabled_);
}

HWC2::Error HWCDisplayBuiltIn::SetPowerMode(HWC2::PowerMode mode, bool teardown) {
  DisplayConfigFixedInfo fixed_info = {};
  display_intf_->GetConfig(&fixed_info);
  bool command_mode = fixed_info.is_cmdmode;

  auto status = HWCDisplay::SetPowerMode(mode, teardown);
  if (status != HWC2::Error::None) {
    return status;
  }

  display_intf_->GetConfig(&fixed_info);
  is_cmd_mode_ = fixed_info.is_cmdmode;
  if (is_cmd_mode_ != command_mode) {
    SetPartialUpdate(fixed_info);
  }

  return HWC2::Error::None;
}

HWC2::Error HWCDisplayBuiltIn::Present(shared_ptr<Fence> *out_retire_fence) {
  auto status = HWC2::Error::None;

  DTRACE_SCOPED();

  // Proceed only if any resources are available to be allocated for the current display,
  // Otherwise keep doing invalidate
  if (CheckResourceState()) {
    Refresh();
    return status;
  }

  if (display_paused_ ) {
    return status;
  } else if (commit_state_ == kInternalCommit) {
    // Commit got triggered as part of validate.
    // Just return fence.
    *out_retire_fence = retire_fence_;
    // Client closes this fence.
    retire_fence_ = nullptr;
    // Subsequent commits have to be normal. Reset state.
    commit_state_ = kNormalCommit;
    validate_state_ = kSkipValidate;
  } else {
    CacheAvrStatus();
    DisplayConfigFixedInfo fixed_info = {};
    display_intf_->GetConfig(&fixed_info);
    bool command_mode = fixed_info.is_cmdmode;

    status = CommitStitchLayers();
    if (status != HWC2::Error::None) {
      DLOGE("Stitch failed: %d", status);
      return status;
    }

    status = CommitLayerStack();
    if (status == HWC2::Error::None) {
      HandleFrameOutput();
      PostCommitStitchLayers();
      status = HWCDisplay::PostCommitLayerStack(out_retire_fence);
      display_intf_->GetConfig(&fixed_info);
      is_cmd_mode_ = fixed_info.is_cmdmode;
      if (is_cmd_mode_ != command_mode) {
        SetPartialUpdate(fixed_info);
      }

      // For video mode panel with dynamic fps, update the active mode index.
      // This is needed to report the correct Vsync period when client queries
      // using GetDisplayVsyncPeriod API.
      if (!is_cmd_mode_ && !disable_dyn_fps_) {
        hwc2_config_t active_config = hwc_config_map_.at(0);
        GetActiveConfig(&active_config);
        SetActiveConfigIndex(active_config);
      }
    }
  }

  pending_commit_ = false;

  // In case of scaling UI layer for command mode, reset validate
  if (force_reset_validate_) {
    validated_ = false;
    display_intf_->ClearLUTs();
  }
  return status;
}

void HWCDisplayBuiltIn::PostCommitStitchLayers() {
  if (disable_layer_stitch_) {
    return;
  }

  // Close Stitch buffer acquire fence.
  Layer *stitch_layer = stitch_target_->GetSDMLayer();
  LayerBuffer &output_buffer = stitch_layer->input_buffer;
  for (auto &layer : layer_stack_.layers) {
    LayerComposition &composition = layer->composition;
    if (composition != kCompositionStitch) {
      continue;
    }
    LayerBuffer &input_buffer = layer->input_buffer;
    input_buffer.release_fence = output_buffer.acquire_fence;
  }
}

HWC2::Error HWCDisplayBuiltIn::GetColorModes(uint32_t *out_num_modes, ColorMode *out_modes) {
  if (out_modes == nullptr) {
    *out_num_modes = color_mode_->GetColorModeCount();
  } else {
    color_mode_->GetColorModes(out_num_modes, out_modes);
  }

  return HWC2::Error::None;
}

HWC2::Error HWCDisplayBuiltIn::GetRenderIntents(ColorMode mode, uint32_t *out_num_intents,
                                                RenderIntent *out_intents) {
  if (out_intents == nullptr) {
    *out_num_intents = color_mode_->GetRenderIntentCount(mode);
  } else {
    color_mode_->GetRenderIntents(mode, out_num_intents, out_intents);
  }
  return HWC2::Error::None;
}

HWC2::Error HWCDisplayBuiltIn::SetColorMode(ColorMode mode) {
  return SetColorModeWithRenderIntent(mode, RenderIntent::COLORIMETRIC);
}

HWC2::Error HWCDisplayBuiltIn::SetColorModeWithRenderIntent(ColorMode mode, RenderIntent intent) {
  auto status = color_mode_->CacheColorModeWithRenderIntent(mode, intent);
  if (status != HWC2::Error::None) {
    DLOGE("failed for mode = %d intent = %d", mode, intent);
    return status;
  }
  callbacks_->Refresh(id_);
  validated_ = false;
  return status;
}

HWC2::Error HWCDisplayBuiltIn::SetColorModeById(int32_t color_mode_id) {
  auto status = color_mode_->SetColorModeById(color_mode_id);
  if (status != HWC2::Error::None) {
    DLOGE("failed for mode = %d", color_mode_id);
    return status;
  }

  callbacks_->Refresh(id_);
  validated_ = false;

  return status;
}

HWC2::Error HWCDisplayBuiltIn::SetColorModeFromClientApi(int32_t color_mode_id) {
  DisplayError error = kErrorNone;
  std::string mode_string;

  error = display_intf_->GetColorModeName(color_mode_id, &mode_string);
  if (error) {
    DLOGE("Failed to get mode name for mode %d", color_mode_id);
    return HWC2::Error::BadParameter;
  }

  auto status = color_mode_->SetColorModeFromClientApi(mode_string);
  if (status != HWC2::Error::None) {
    DLOGE("Failed to set mode = %d", color_mode_id);
    return status;
  }

  return status;
}

HWC2::Error HWCDisplayBuiltIn::RestoreColorTransform() {
  auto status = color_mode_->RestoreColorTransform();
  if (status != HWC2::Error::None) {
    DLOGE("failed to RestoreColorTransform");
    return status;
  }

  callbacks_->Refresh(id_);

  return status;
}

HWC2::Error HWCDisplayBuiltIn::SetColorTransform(const float *matrix,
                                                 android_color_transform_t hint) {
  if (!matrix) {
    return HWC2::Error::BadParameter;
  }

  auto status = color_mode_->SetColorTransform(matrix, hint);
  if (status != HWC2::Error::None) {
    DLOGE("failed for hint = %d", hint);
    color_tranform_failed_ = true;
    return status;
  }

  callbacks_->Refresh(id_);
  color_tranform_failed_ = false;
  validated_ = false;

  return status;
}

HWC2::Error HWCDisplayBuiltIn::SetReadbackBuffer(const native_handle_t *buffer,
                                                 shared_ptr<Fence> acquire_fence,
                                                 bool post_processed_output, CWBClient client) {
  if (cwb_client_ != client && cwb_client_ != kCWBClientNone) {
    DLOGE("CWB is in use with client = %d", cwb_client_);
    return HWC2::Error::NoResources;
  }

  if (secure_event_ != kSecureEventMax) {
    DLOGE("CWB is not supported as TUI transition is in progress");
    return HWC2::Error::Unsupported;
  }

  const private_handle_t *handle = reinterpret_cast<const private_handle_t *>(buffer);
  if (!handle) {
    DLOGE("Bad parameter: handle is null");
    return HWC2::Error::BadParameter;
  }

  if (handle->fd < 0) {
    DLOGE("Bad parameter: fd is null");
    return HWC2::Error::BadParameter;
  }

  // Configure the output buffer as Readback buffer
  output_buffer_.width = UINT32(handle->width);
  output_buffer_.height = UINT32(handle->height);
  output_buffer_.unaligned_width = UINT32(handle->unaligned_width);
  output_buffer_.unaligned_height = UINT32(handle->unaligned_height);
  output_buffer_.format = HWCLayer::GetSDMFormat(handle->format, handle->flags);
  output_buffer_.planes[0].fd = handle->fd;
  output_buffer_.planes[0].stride = UINT32(handle->width);
  output_buffer_.acquire_fence = acquire_fence;
  output_buffer_.handle_id = handle->id;

  post_processed_output_ = post_processed_output;
  readback_buffer_queued_ = true;
  readback_configured_ = false;
  validated_ = false;
  cwb_client_ = client;

  DLOGV_IF(kTagQDCM, "Successfully configured the buffer: post_processed_output_ %d, " \
        "readback_buffer_queued_ %d, readback_configured_ %d, validated_ %d, " \
        "cwb_client_ %d", post_processed_output_, readback_buffer_queued_,
        readback_configured_, validated_, cwb_client_);

  return HWC2::Error::None;
}

HWC2::Error HWCDisplayBuiltIn::GetReadbackBufferFence(shared_ptr<Fence> *release_fence) {
  auto status = HWC2::Error::None;

  if (readback_configured_ && output_buffer_.release_fence) {
    *release_fence = output_buffer_.release_fence;
  } else {
    DLOGE("Failed to retrieve readback buffer fence: readback_configured_ %d, " \
          "output_buffer_.release_fence ", readback_configured_);
    status = HWC2::Error::Unsupported;
  }

  post_processed_output_ = false;
  readback_buffer_queued_ = false;
  readback_configured_ = false;
  output_buffer_ = {};
  cwb_client_ = kCWBClientNone;

  DLOGV_IF(kTagQDCM, "Successfully retrieved the buffer: post_processed_output_ %d, " \
        "readback_buffer_queued_ %d, readback_configured_ %d", post_processed_output_,
        readback_buffer_queued_, readback_configured_);

  return status;
}

DisplayError HWCDisplayBuiltIn::TeardownConcurrentWriteback(bool *needs_refresh) {
  if (!needs_refresh) {
    return kErrorParameters;
  }
  if (cwb_client_ == kCWBClientNone) {
    *needs_refresh = false;
    return kErrorNone;
  }
  if (cwb_client_ == kCWBClientFrameDump) {
    dump_frame_count_ = 0;
    dump_output_to_file_ = false;
    // Unmap and Free buffer
    if (munmap(output_buffer_base_, output_buffer_info_.alloc_buffer_info.size) != 0) {
      DLOGW("unmap failed with err %d", errno);
    }
    if (buffer_allocator_->FreeBuffer(&output_buffer_info_) != 0) {
      DLOGW("FreeBuffer failed");
    }
    output_buffer_info_ = {};
    output_buffer_base_ = nullptr;
  } else if (cwb_client_ == kCWBClientColor) {
    frame_capture_buffer_queued_ = false;
    frame_capture_status_ = 0;
  }
  readback_buffer_queued_ = false;
  post_processed_output_ = false;
  readback_configured_ = false;
  output_buffer_ = {};
  cwb_client_ = kCWBClientNone;
  validated_ = false;

  *needs_refresh = true;
  return kErrorNone;
}

HWC2::Error HWCDisplayBuiltIn::SetDisplayDppsAdROI(uint32_t h_start, uint32_t h_end,
                                                   uint32_t v_start, uint32_t v_end,
                                                   uint32_t factor_in, uint32_t factor_out) {
  DisplayError error = kErrorNone;
  DisplayDppsAd4RoiCfg dpps_ad4_roi_cfg = {};
  uint32_t panel_width = 0, panel_height = 0;
  constexpr uint16_t kMaxFactorVal = 0xffff;

  if (h_start >= h_end || v_start >= v_end || factor_in > kMaxFactorVal ||
      factor_out > kMaxFactorVal) {
    DLOGE("Invalid roi region = [%u, %u, %u, %u, %u, %u]",
           h_start, h_end, v_start, v_end, factor_in, factor_out);
    return HWC2::Error::BadParameter;
  }

  GetPanelResolution(&panel_width, &panel_height);

  if (h_start >= panel_width || h_end > panel_width ||
      v_start >= panel_height || v_end > panel_height) {
    DLOGE("Invalid roi region = [%u, %u, %u, %u], panel resolution = [%u, %u]",
           h_start, h_end, v_start, v_end, panel_width, panel_height);
    return HWC2::Error::BadParameter;
  }

  dpps_ad4_roi_cfg.h_start = h_start;
  dpps_ad4_roi_cfg.h_end = h_end;
  dpps_ad4_roi_cfg.v_start = v_start;
  dpps_ad4_roi_cfg.v_end = v_end;
  dpps_ad4_roi_cfg.factor_in = factor_in;
  dpps_ad4_roi_cfg.factor_out = factor_out;

  error = display_intf_->SetDisplayDppsAdROI(&dpps_ad4_roi_cfg);
  if (error)
    return HWC2::Error::BadConfig;

  callbacks_->Refresh(id_);

  return HWC2::Error::None;
}

HWC2::Error HWCDisplayBuiltIn::SetFrameTriggerMode(uint32_t mode) {
  DisplayError error = kErrorNone;
  FrameTriggerMode trigger_mode = kFrameTriggerDefault;

  if (mode >= kFrameTriggerMax) {
    DLOGE("Invalid input mode %d", mode);
    return HWC2::Error::BadParameter;
  }

  trigger_mode = static_cast<FrameTriggerMode>(mode);
  error = display_intf_->SetFrameTriggerMode(trigger_mode);
  if (error)
    return HWC2::Error::BadConfig;

  callbacks_->Refresh(HWC_DISPLAY_PRIMARY);
  validated_ = false;

  return HWC2::Error::None;
}

int HWCDisplayBuiltIn::Perform(uint32_t operation, ...) {
  va_list args;
  va_start(args, operation);
  int val = 0;
  LayerSolidFill *solid_fill_color;
  LayerRect *rect = NULL;

  switch (operation) {
    case SET_METADATA_DYN_REFRESH_RATE:
      val = va_arg(args, int32_t);
      SetMetaDataRefreshRateFlag(val);
      break;
    case SET_BINDER_DYN_REFRESH_RATE:
      val = va_arg(args, int32_t);
      ForceRefreshRate(UINT32(val));
      break;
    case SET_DISPLAY_MODE:
      val = va_arg(args, int32_t);
      SetDisplayMode(UINT32(val));
      break;
    case SET_QDCM_SOLID_FILL_INFO:
      solid_fill_color = va_arg(args, LayerSolidFill*);
      SetQDCMSolidFillInfo(true, *solid_fill_color);
      break;
    case UNSET_QDCM_SOLID_FILL_INFO:
      solid_fill_color = va_arg(args, LayerSolidFill*);
      SetQDCMSolidFillInfo(false, *solid_fill_color);
      break;
    case SET_QDCM_SOLID_FILL_RECT:
      rect = va_arg(args, LayerRect*);
      solid_fill_rect_ = *rect;
      break;
    default:
      DLOGW("Invalid operation %d", operation);
      va_end(args);
      return -EINVAL;
  }
  va_end(args);
  validated_ = false;

  return 0;
}

DisplayError HWCDisplayBuiltIn::SetDisplayMode(uint32_t mode) {
  DisplayError error = kErrorNone;

  if (display_intf_) {
    error = display_intf_->SetDisplayMode(mode);
    if (error == kErrorNone) {
      DisplayConfigFixedInfo fixed_info = {};
      display_intf_->GetConfig(&fixed_info);
      is_cmd_mode_ = fixed_info.is_cmdmode;
      partial_update_enabled_ = fixed_info.partial_update;
      for (auto hwc_layer : layer_set_) {
        hwc_layer->SetPartialUpdate(partial_update_enabled_);
      }
      client_target_->SetPartialUpdate(partial_update_enabled_);
    }
  }

  return error;
}

void HWCDisplayBuiltIn::SetMetaDataRefreshRateFlag(bool enable) {
  int disable_metadata_dynfps = 0;

  HWCDebugHandler::Get()->GetProperty(DISABLE_METADATA_DYNAMIC_FPS_PROP, &disable_metadata_dynfps);
  if (disable_metadata_dynfps) {
    return;
  }
  use_metadata_refresh_rate_ = enable;
}

void HWCDisplayBuiltIn::SetQDCMSolidFillInfo(bool enable, const LayerSolidFill &color) {
  solid_fill_enable_ = enable;
  solid_fill_color_ = color;
}

void HWCDisplayBuiltIn::ToggleCPUHint(bool set) {
  if (!cpu_hint_ || !perf_hint_window_) {
    return;
  }

  if (set) {
    cpu_hint_->Set();
  } else {
    cpu_hint_->Reset();
  }
}

int HWCDisplayBuiltIn::GetActiveSecureSession(std::bitset<kSecureMax> *secure_sessions) {
  if (!secure_sessions) {
    return -1;
  }
  secure_sessions->reset();
  for (auto hwc_layer : layer_set_) {
    Layer *layer = hwc_layer->GetSDMLayer();
    if (layer->input_buffer.flags.secure_camera) {
      secure_sessions->set(kSecureCamera);
    }
    if (layer->input_buffer.flags.secure_display) {
      secure_sessions->set(kSecureDisplay);
    }
  }
  if (secure_event_ == kTUITransitionStart || secure_event_ == kTUITransitionPrepare) {
    secure_sessions->set(kSecureTUI);
  }
  return 0;
}

int HWCDisplayBuiltIn::HandleSecureSession(const std::bitset<kSecureMax> &secure_sessions,
                                           bool *power_on_pending, bool is_active_secure_display) {
  if (!power_on_pending) {
    return -EINVAL;
  }

  if (!is_active_secure_display) {
    // Do handling as done on non-primary displays.
    DLOGI("Default handling for display %" PRIu64 " %d-%d", id_, sdm_id_, type_);
    return HWCDisplay::HandleSecureSession(secure_sessions, power_on_pending,
                                           is_active_secure_display);
  }

  if (current_power_mode_ != HWC2::PowerMode::On) {
    return 0;
  }

  if (active_secure_sessions_[kSecureDisplay] != secure_sessions[kSecureDisplay]) {
    SecureEvent secure_event =
        secure_sessions.test(kSecureDisplay) ? kSecureDisplayStart : kSecureDisplayEnd;
    bool needs_refresh = false;
    DisplayError err = display_intf_->HandleSecureEvent(secure_event, &needs_refresh);
    if (err != kErrorNone) {
      DLOGE("Set secure event failed");
      return err;
    }

    DLOGI("SecureDisplay state changed from %d to %d for display %" PRIu64 " %d-%d",
          active_secure_sessions_.test(kSecureDisplay), secure_sessions.test(kSecureDisplay),
          id_, sdm_id_, type_);
  }
  active_secure_sessions_ = secure_sessions;
  *power_on_pending = false;
  return 0;
}

void HWCDisplayBuiltIn::ForceRefreshRate(uint32_t refresh_rate) {
  if ((refresh_rate && (refresh_rate < min_refresh_rate_ || refresh_rate > max_refresh_rate_)) ||
      force_refresh_rate_ == refresh_rate) {
    // Cannot honor force refresh rate, as its beyond the range or new request is same
    return;
  }

  force_refresh_rate_ = refresh_rate;

  callbacks_->Refresh(id_);

  return;
}

uint32_t HWCDisplayBuiltIn::GetOptimalRefreshRate(bool one_updating_layer) {
  if (force_refresh_rate_) {
    return force_refresh_rate_;
  } else if (use_metadata_refresh_rate_ && one_updating_layer && metadata_refresh_rate_) {
    return metadata_refresh_rate_;
  }

  DLOGV_IF(kTagClient, "active_refresh_rate_: %d", active_refresh_rate_);
  return active_refresh_rate_;
}

void HWCDisplayBuiltIn::SetIdleTimeoutMs(uint32_t timeout_ms, uint32_t inactive_ms) {
  display_intf_->SetIdleTimeoutMs(timeout_ms, inactive_ms);
  validated_ = false;
}

void HWCDisplayBuiltIn::HandleFrameOutput() {
  if (readback_buffer_queued_) {
    DLOGV_IF(kTagQDCM, "No pending readback buffer found on the queue.");
    validated_ = false;
  }

  if (frame_capture_buffer_queued_) {
    DLOGV_IF(kTagQDCM, "frame_capture_buffer_queued_ is in use. Handle frame capture.");
    HandleFrameCapture();
  } else if (dump_output_to_file_) {
    DLOGV_IF(kTagQDCM, "dump_output_to_file is in use. Handle frame dump.");
    HandleFrameDump();
  }
}

void HWCDisplayBuiltIn::HandleFrameCapture() {
  if (readback_configured_ && output_buffer_.release_fence) {
    frame_capture_status_ = Fence::Wait(output_buffer_.release_fence);
  }

  frame_capture_buffer_queued_ = false;
  readback_buffer_queued_ = false;
  post_processed_output_ = false;
  readback_configured_ = false;
  output_buffer_ = {};
  cwb_client_ = kCWBClientNone;

  DLOGV_IF(kTagQDCM, "Frame captured: frame_capture_buffer_queued_ %d " \
        "readback_buffer_queued_ %d post_processed_output_ %d readback_configured_ %d " \
        "cwb_client_ %d", frame_capture_buffer_queued_, readback_buffer_queued_,
        post_processed_output_, readback_configured_, cwb_client_);
}

void HWCDisplayBuiltIn::HandleFrameDump() {
  if (dump_frame_count_) {
    int ret = 0;
    ret = Fence::Wait(output_buffer_.release_fence);
    if (ret != kErrorNone) {
      DLOGE("sync_wait error errno = %d, desc = %s", errno, strerror(errno));
    }

    if (!ret) {
      DumpOutputBuffer(output_buffer_info_, output_buffer_base_, layer_stack_.retire_fence);
      validated_ = false;
    }

    if (0 == (dump_frame_count_ - 1)) {
      dump_output_to_file_ = false;
      // Unmap and Free buffer
      if (munmap(output_buffer_base_, output_buffer_info_.alloc_buffer_info.size) != 0) {
        DLOGE("unmap failed with err %d", errno);
      }
      if (buffer_allocator_->FreeBuffer(&output_buffer_info_) != 0) {
        DLOGE("FreeBuffer failed");
      }

      readback_buffer_queued_ = false;
      post_processed_output_ = false;
      readback_configured_ = false;

      output_buffer_ = {};
      output_buffer_info_ = {};
      output_buffer_base_ = nullptr;
      cwb_client_ = kCWBClientNone;
    }
  }
}

HWC2::Error HWCDisplayBuiltIn::SetFrameDumpConfig(uint32_t count, uint32_t bit_mask_layer_type,
                                                  int32_t format, bool post_processed) {
  bool dump_output_to_file = bit_mask_layer_type & (1 << OUTPUT_LAYER_DUMP);
  DLOGI("output_layer_dump_enable %d", dump_output_to_file_);

  if (dump_output_to_file) {
    if (cwb_client_ != kCWBClientNone) {
      DLOGW("CWB is in use with client = %d", cwb_client_);
      return HWC2::Error::NoResources;
    }
  }

  if (!count || !dump_output_to_file || (output_buffer_info_.alloc_buffer_info.fd >= 0)) {
    return HWC2::Error::None;
  }

  HWCDisplay::SetFrameDumpConfig(count, bit_mask_layer_type, format, post_processed);

  // Allocate and map output buffer
  if (post_processed) {
    // To dump post-processed (DSPP) output, use Panel resolution.
    GetRealPanelResolution(&output_buffer_info_.buffer_config.width,
                           &output_buffer_info_.buffer_config.height);
  } else {
    ConfigureCwbAtLm(&output_buffer_info_.buffer_config.width,
                     &output_buffer_info_.buffer_config.height);
  }

  DLOGV_IF(kTagQDCM, "CWB output buffer resolution: width:%d height:%d tap point:%s",
           output_buffer_info_.buffer_config.width, output_buffer_info_.buffer_config.height,
           post_processed ? "DSPP" : "LM");

  output_buffer_info_.buffer_config.format = HWCLayer::GetSDMFormat(format, 0);
  output_buffer_info_.buffer_config.buffer_count = 1;
  if (buffer_allocator_->AllocateBuffer(&output_buffer_info_) != 0) {
    DLOGE("Buffer allocation failed");
    output_buffer_info_ = {};
    return HWC2::Error::NoResources;
  }

  void *buffer = mmap(NULL, output_buffer_info_.alloc_buffer_info.size, PROT_READ | PROT_WRITE,
                      MAP_SHARED, output_buffer_info_.alloc_buffer_info.fd, 0);

  if (buffer == MAP_FAILED) {
    DLOGE("mmap failed with err %d", errno);
    buffer_allocator_->FreeBuffer(&output_buffer_info_);
    output_buffer_info_ = {};
    return HWC2::Error::NoResources;
  }

  output_buffer_base_ = buffer;
  const native_handle_t *handle = static_cast<native_handle_t *>(output_buffer_info_.private_data);
  HWC2::Error err = SetReadbackBuffer(handle, nullptr, post_processed, kCWBClientFrameDump);
  if (err != HWC2::Error::None) {
    return err;
  }
  dump_output_to_file_ = dump_output_to_file;

  return HWC2::Error::None;
}

int HWCDisplayBuiltIn::FrameCaptureAsync(const BufferInfo &output_buffer_info,
                                         bool post_processed_output) {
  if (cwb_client_ != kCWBClientNone) {
    DLOGE("CWB is in use with client = %d", cwb_client_);
    return -1;
  }

  // Note: This function is called in context of a binder thread and a lock is already held
  if (output_buffer_info.alloc_buffer_info.fd < 0) {
    DLOGE("Invalid fd %d", output_buffer_info.alloc_buffer_info.fd);
    return -1;
  }

  auto panel_width = 0u;
  auto panel_height = 0u;
  auto fb_width = 0u;
  auto fb_height = 0u;

  GetPanelResolution(&panel_width, &panel_height);
  GetFrameBufferResolution(&fb_width, &fb_height);

  if (post_processed_output && (output_buffer_info.buffer_config.width < panel_width ||
                                output_buffer_info.buffer_config.height < panel_height)) {
    DLOGE("Buffer dimensions should not be less than panel resolution");
    return -1;
  } else if (!post_processed_output && (output_buffer_info.buffer_config.width < fb_width ||
                                        output_buffer_info.buffer_config.height < fb_height)) {
    DLOGE("Buffer dimensions should not be less than FB resolution");
    return -1;
  }

  const native_handle_t *buffer = static_cast<native_handle_t *>(output_buffer_info.private_data);
  SetReadbackBuffer(buffer, nullptr, post_processed_output, kCWBClientColor);
  frame_capture_buffer_queued_ = true;
  frame_capture_status_ = -EAGAIN;

  return 0;
}

DisplayError HWCDisplayBuiltIn::SetDetailEnhancerConfig
                                   (const DisplayDetailEnhancerData &de_data) {
  DisplayError error = kErrorNotSupported;

  if (display_intf_) {
    error = display_intf_->SetDetailEnhancerData(de_data);
    validated_ = false;
  }
  return error;
}

DisplayError HWCDisplayBuiltIn::SetHWDetailedEnhancerConfig(void *params) {
  DisplayError err = kErrorNone;
  DisplayDetailEnhancerData de_data;

  PPDETuningCfgData *de_tuning_cfg_data = reinterpret_cast<PPDETuningCfgData*>(params);
  if (de_tuning_cfg_data->cfg_pending) {
    if (!de_tuning_cfg_data->cfg_en) {
      de_data.enable = 0;
      DLOGV_IF(kTagQDCM, "Disable DE config");
    } else {
      de_data.override_flags = kOverrideDEEnable;
      de_data.enable = 1;

      DLOGV_IF(kTagQDCM, "Enable DE: flags %u, sharp_factor %d, thr_quiet %d, thr_dieout %d, "
        "thr_low %d, thr_high %d, clip %d, quality %d, content_type %d, de_blend %d",
        de_tuning_cfg_data->params.flags, de_tuning_cfg_data->params.sharp_factor,
        de_tuning_cfg_data->params.thr_quiet, de_tuning_cfg_data->params.thr_dieout,
        de_tuning_cfg_data->params.thr_low, de_tuning_cfg_data->params.thr_high,
        de_tuning_cfg_data->params.clip, de_tuning_cfg_data->params.quality,
        de_tuning_cfg_data->params.content_type, de_tuning_cfg_data->params.de_blend);

      if (de_tuning_cfg_data->params.flags & kDeTuningFlagSharpFactor) {
        de_data.override_flags |= kOverrideDESharpen1;
        de_data.sharp_factor = de_tuning_cfg_data->params.sharp_factor;
      }

      if (de_tuning_cfg_data->params.flags & kDeTuningFlagClip) {
        de_data.override_flags |= kOverrideDEClip;
        de_data.clip = de_tuning_cfg_data->params.clip;
      }

      if (de_tuning_cfg_data->params.flags & kDeTuningFlagThrQuiet) {
        de_data.override_flags |= kOverrideDEThrQuiet;
        de_data.thr_quiet = de_tuning_cfg_data->params.thr_quiet;
      }

      if (de_tuning_cfg_data->params.flags & kDeTuningFlagThrDieout) {
        de_data.override_flags |= kOverrideDEThrDieout;
        de_data.thr_dieout = de_tuning_cfg_data->params.thr_dieout;
      }

      if (de_tuning_cfg_data->params.flags & kDeTuningFlagThrLow) {
        de_data.override_flags |= kOverrideDEThrLow;
        de_data.thr_low = de_tuning_cfg_data->params.thr_low;
      }

      if (de_tuning_cfg_data->params.flags & kDeTuningFlagThrHigh) {
        de_data.override_flags |= kOverrideDEThrHigh;
        de_data.thr_high = de_tuning_cfg_data->params.thr_high;
      }

      if (de_tuning_cfg_data->params.flags & kDeTuningFlagContentQualLevel) {
        switch (de_tuning_cfg_data->params.quality) {
          case kDeContentQualLow:
            de_data.quality_level = kContentQualityLow;
            break;
          case kDeContentQualMedium:
            de_data.quality_level = kContentQualityMedium;
            break;
          case kDeContentQualHigh:
            de_data.quality_level = kContentQualityHigh;
            break;
          case kDeContentQualUnknown:
          default:
            de_data.quality_level = kContentQualityUnknown;
            break;
        }
      }

      if (de_tuning_cfg_data->params.flags & kDeTuningFlagDeBlend) {
        de_data.override_flags |= kOverrideDEBlend;
        de_data.de_blend = de_tuning_cfg_data->params.de_blend;
      }
    }
    err = SetDetailEnhancerConfig(de_data);
    if (err) {
      DLOGW("SetDetailEnhancerConfig failed. err = %d", err);
    }
    de_tuning_cfg_data->cfg_pending = false;
  }
  return err;
}

DisplayError HWCDisplayBuiltIn::ControlPartialUpdate(bool enable, uint32_t *pending) {
  DisplayError error = kErrorNone;

  if (display_intf_) {
    error = display_intf_->ControlPartialUpdate(enable, pending);
    validated_ = false;
  }

  return error;
}

DisplayError HWCDisplayBuiltIn::DisablePartialUpdateOneFrame() {
  DisplayError error = kErrorNone;

  if (display_intf_) {
    error = display_intf_->DisablePartialUpdateOneFrame();
    validated_ = false;
  }

  return error;
}

HWC2::Error HWCDisplayBuiltIn::SetDisplayedContentSamplingEnabledVndService(bool enabled) {
  std::unique_lock<decltype(sampling_mutex)> lk(sampling_mutex);
  vndservice_sampling_vote = enabled;
  if (api_sampling_vote || vndservice_sampling_vote) {
    histogram.start();
    display_intf_->colorSamplingOn();
  } else {
    display_intf_->colorSamplingOff();
    histogram.stop();
  }
  return HWC2::Error::None;
}

HWC2::Error HWCDisplayBuiltIn::SetDisplayedContentSamplingEnabled(int32_t enabled,
                                                                  uint8_t component_mask,
                                                                  uint64_t max_frames) {
  if ((enabled != HWC2_DISPLAYED_CONTENT_SAMPLING_ENABLE) &&
      (enabled != HWC2_DISPLAYED_CONTENT_SAMPLING_DISABLE))
    return HWC2::Error::BadParameter;

  std::unique_lock<decltype(sampling_mutex)> lk(sampling_mutex);
  if (enabled == HWC2_DISPLAYED_CONTENT_SAMPLING_ENABLE) {
    api_sampling_vote = true;
  } else {
    api_sampling_vote = false;
  }

  auto start = api_sampling_vote || vndservice_sampling_vote;
  if (start && max_frames == 0) {
    histogram.start();
    display_intf_->colorSamplingOn();
  } else if (start) {
    histogram.start(max_frames);
    display_intf_->colorSamplingOn();
  } else {
    display_intf_->colorSamplingOff();
    histogram.stop();
  }
  return HWC2::Error::None;
}

HWC2::Error HWCDisplayBuiltIn::GetDisplayedContentSamplingAttributes(
    int32_t *format, int32_t *dataspace, uint8_t *supported_components) {
  return histogram.getAttributes(format, dataspace, supported_components);
}

HWC2::Error HWCDisplayBuiltIn::GetDisplayedContentSample(
    uint64_t max_frames, uint64_t timestamp, uint64_t *numFrames,
    int32_t samples_size[NUM_HISTOGRAM_COLOR_COMPONENTS],
    uint64_t *samples[NUM_HISTOGRAM_COLOR_COMPONENTS]) {
  histogram.collect(max_frames, timestamp, samples_size, samples, numFrames);
  return HWC2::Error::None;
}

DisplayError HWCDisplayBuiltIn::SetMixerResolution(uint32_t width, uint32_t height) {
  DisplayError error = display_intf_->SetMixerResolution(width, height);
  callbacks_->Refresh(id_);
  validated_ = false;
  return error;
}

DisplayError HWCDisplayBuiltIn::GetMixerResolution(uint32_t *width, uint32_t *height) {
  return display_intf_->GetMixerResolution(width, height);
}

HWC2::Error HWCDisplayBuiltIn::SetQSyncMode(QSyncMode qsync_mode) {
  // Client needs to ensure that config change and qsync mode change
  // are not triggered in the same drawcycle.
  if (pending_config_) {
    DLOGE("Failed to set qsync mode. Pending active config transition");
    return HWC2::Error::Unsupported;
  }

  auto err = display_intf_->SetQSyncMode(qsync_mode);
  if (err != kErrorNone) {
    return HWC2::Error::Unsupported;
  }

  validated_ = false;
  return HWC2::Error::None;
}

DisplayError HWCDisplayBuiltIn::ControlIdlePowerCollapse(bool enable, bool synchronous) {
  DisplayError error = kErrorNone;

  if (display_intf_) {
    error = display_intf_->ControlIdlePowerCollapse(enable, synchronous);
    validated_ = false;
  }
  return error;
}

DisplayError HWCDisplayBuiltIn::SetDynamicDSIClock(uint64_t bitclk) {
  DisablePartialUpdateOneFrame();
  DisplayError error = display_intf_->SetDynamicDSIClock(bitclk);
  if (error != kErrorNone) {
    DLOGE(" failed: Clk: %" PRIu64 " Error: %d", bitclk, error);
    return error;
  }

  callbacks_->Refresh(id_);
  validated_ = false;

  return kErrorNone;
}

DisplayError HWCDisplayBuiltIn::GetDynamicDSIClock(uint64_t *bitclk) {
  if (display_intf_) {
    return display_intf_->GetDynamicDSIClock(bitclk);
  }

  return kErrorNotSupported;
}

DisplayError HWCDisplayBuiltIn::GetSupportedDSIClock(std::vector<uint64_t> *bitclk_rates) {
  if (display_intf_) {
    return display_intf_->GetSupportedDSIClock(bitclk_rates);
  }

  return kErrorNotSupported;
}

HWC2::Error HWCDisplayBuiltIn::UpdateDisplayId(hwc2_display_t id) {
  id_ = id;
  return HWC2::Error::None;
}

HWC2::Error HWCDisplayBuiltIn::SetPendingRefresh() {
  pending_refresh_ = true;
  return HWC2::Error::None;
}

HWC2::Error HWCDisplayBuiltIn::SetPanelBrightness(float brightness) {
  DisplayError ret = display_intf_->SetPanelBrightness(brightness);
  if (ret != kErrorNone) {
    return HWC2::Error::NoResources;
  }

  return HWC2::Error::None;
}

HWC2::Error HWCDisplayBuiltIn::GetPanelBrightness(float *brightness) {
  DisplayError ret = display_intf_->GetPanelBrightness(brightness);
  if (ret != kErrorNone) {
    return HWC2::Error::NoResources;
  }

  return HWC2::Error::None;
}

HWC2::Error HWCDisplayBuiltIn::GetPanelMaxBrightness(uint32_t *max_brightness_level) {
  DisplayError ret = display_intf_->GetPanelMaxBrightness(max_brightness_level);
  if (ret != kErrorNone) {
    return HWC2::Error::NoResources;
  }

  return HWC2::Error::None;
}

HWC2::Error HWCDisplayBuiltIn::SetBLScale(uint32_t level) {
  DisplayError ret = display_intf_->SetBLScale(level);
  if (ret != kErrorNone) {
    return HWC2::Error::NoResources;
  }
  return HWC2::Error::None;
}

HWC2::Error HWCDisplayBuiltIn::UpdatePowerMode(HWC2::PowerMode mode) {
  current_power_mode_ = mode;
  validated_ = false;
  return HWC2::Error::None;
}

HWC2::Error HWCDisplayBuiltIn::SetClientTarget(buffer_handle_t target,
                                               shared_ptr<Fence> acquire_fence,
                                               int32_t dataspace, hwc_region_t damage) {
  HWC2::Error error = HWCDisplay::SetClientTarget(target, acquire_fence, dataspace, damage);
  if (error != HWC2::Error::None) {
    return error;
  }

  // windowed_display and dynamic scaling are not supported.
  if (windowed_display_) {
    return HWC2::Error::None;
  }

  Layer *sdm_layer = client_target_->GetSDMLayer();
  uint32_t fb_width = 0, fb_height = 0;

  GetFrameBufferResolution(&fb_width, &fb_height);

  if (fb_width != sdm_layer->input_buffer.unaligned_width ||
      fb_height != sdm_layer->input_buffer.unaligned_height) {
    if (SetFrameBufferConfig(sdm_layer->input_buffer.unaligned_width,
                             sdm_layer->input_buffer.unaligned_height)) {
      return HWC2::Error::BadParameter;
    }
  }

  return HWC2::Error::None;
}

bool HWCDisplayBuiltIn::IsSmartPanelConfig(uint32_t config_id) {
  if (config_id < hwc_config_map_.size()) {
    uint32_t index = hwc_config_map_.at(config_id);
    return variable_config_map_.at(index).smart_panel;
  }

  return false;
}

bool HWCDisplayBuiltIn::HasSmartPanelConfig(void) {
  if (!enable_poms_during_doze_) {
    uint32_t config = 0;
    GetActiveDisplayConfig(&config);
    return IsSmartPanelConfig(config);
  }

  for (auto &config : variable_config_map_) {
    if (config.second.smart_panel) {
      return true;
    }
  }

  return false;
}

int HWCDisplayBuiltIn::Deinit() {
  // Destory color convert instance. This destroys thread and underlying GL resources.
  if (gl_layer_stitch_) {
    layer_stitch_task_.PerformTask(LayerStitchTaskCode::kCodeDestroyInstance, nullptr);
  }

  histogram.stop();
  return HWCDisplay::Deinit();
}

void HWCDisplayBuiltIn::OnTask(const LayerStitchTaskCode &task_code,
                               SyncTask<LayerStitchTaskCode>::TaskContext *task_context) {
  switch (task_code) {
    case LayerStitchTaskCode::kCodeGetInstance: {
        gl_layer_stitch_ = GLLayerStitch::GetInstance(false /* Non-secure */);
      }
      break;
    case LayerStitchTaskCode::kCodeStitch: {
        DTRACE_SCOPED();
        LayerStitchContext* ctx = reinterpret_cast<LayerStitchContext*>(task_context);
        gl_layer_stitch_->Blit(ctx->stitch_params, &(ctx->release_fence));
      }
      break;
    case LayerStitchTaskCode::kCodeDestroyInstance: {
        if (gl_layer_stitch_) {
          GLLayerStitch::Destroy(gl_layer_stitch_);
        }
      }
      break;
  }
}

bool HWCDisplayBuiltIn::InitLayerStitch() {
  if (!is_primary_) {
    // Disable on all non-primary builtins.
    DLOGI("Non-primary builtin.");
    disable_layer_stitch_ = true;
    return true;
  }

  // Disable by default.
  int value = 1;
  Debug::Get()->GetProperty(DISABLE_LAYER_STITCH, &value);
  disable_layer_stitch_ = (value == 1);

  if (disable_layer_stitch_) {
    DLOGI("Layer Stitch Disabled !!!");
    return true;
  }

  // Initialize stitch context. This will be non-secure.
  layer_stitch_task_.PerformTask(LayerStitchTaskCode::kCodeGetInstance, nullptr);
  if (gl_layer_stitch_ == nullptr) {
    DLOGE("Failed to get LayerStitch Instance");
    return false;
  }

  if (!AllocateStitchBuffer()) {
    return true;
  }

  stitch_target_ = new HWCLayer(id_, static_cast<HWCBufferAllocator *>(buffer_allocator_));

  // Populate buffer params and pvt handle.
  InitStitchTarget();

  DLOGI("Created LayerStitch instance: %p", gl_layer_stitch_);

  return true;
}

bool HWCDisplayBuiltIn::AllocateStitchBuffer() {
  // Buffer dimensions: FB width * (1.5 * height)

  DisplayError error = display_intf_->GetFrameBufferConfig(&fb_config_);
  if (error != kErrorNone) {
    DLOGE("Get frame buffer config failed. Error = %d", error);
    return false;
  }

  BufferConfig &config = buffer_info_.buffer_config;
  config.width = fb_config_.x_pixels;
  config.height = fb_config_.y_pixels * kBufferHeightFactor;

  // By default UBWC is enabled and below property is global enable/disable for all
  // buffers allocated through gralloc , including framebuffer targets.
  int ubwc_disabled = 0;
  HWCDebugHandler::Get()->GetProperty(DISABLE_UBWC_PROP, &ubwc_disabled);
  config.format = ubwc_disabled ? kFormatRGBA8888 : kFormatRGBA8888Ubwc;

  config.gfx_client = true;

  // Populate default params.
  config.secure = false;
  config.cache = false;
  config.secure_camera = false;

  int err = buffer_allocator_->AllocateBuffer(&buffer_info_);

  if (err != 0) {
    DLOGE("Failed to allocate buffer. Error: %d", error);
    return false;
  }

  return true;
}

void HWCDisplayBuiltIn::InitStitchTarget() {
  LayerBuffer buffer = {};
  buffer.planes[0].fd = buffer_info_.alloc_buffer_info.fd;
  buffer.planes[0].offset = 0;
  buffer.planes[0].stride = buffer_info_.alloc_buffer_info.stride;
  buffer.size = buffer_info_.alloc_buffer_info.size;
  buffer.handle_id = buffer_info_.alloc_buffer_info.id;
  buffer.width = buffer_info_.alloc_buffer_info.aligned_width;
  buffer.height = buffer_info_.alloc_buffer_info.aligned_height;
  buffer.unaligned_width = fb_config_.x_pixels;
  buffer.unaligned_height = fb_config_.y_pixels * kBufferHeightFactor;
  buffer.format = buffer_info_.alloc_buffer_info.format;

  Layer *sdm_stitch_target = stitch_target_->GetSDMLayer();
  sdm_stitch_target->composition = kCompositionStitchTarget;
  sdm_stitch_target->input_buffer = buffer;
  sdm_stitch_target->input_buffer.buffer_id = reinterpret_cast<uint64_t>(buffer_info_.private_data);
}

void HWCDisplayBuiltIn::AppendStitchLayer() {
  if (disable_layer_stitch_) {
    return;
  }

  // Append stitch target buffer to layer stack.
  Layer *sdm_stitch_target = stitch_target_->GetSDMLayer();
  sdm_stitch_target->composition = kCompositionStitchTarget;
  sdm_stitch_target->dst_rect = {0, 0, FLOAT(fb_config_.x_pixels), FLOAT(fb_config_.y_pixels)};
  sdm_stitch_target->layer_id = stitch_target_->GetId();
  sdm_stitch_target->geometry_changes = stitch_target_->GetGeometryChanges();
  layer_stack_.layers.push_back(sdm_stitch_target);
}

DisplayError HWCDisplayBuiltIn::HistogramEvent(int fd, uint32_t blob_id) {
  histogram.notify_histogram_event(fd, blob_id);
  return kErrorNone;
}

int HWCDisplayBuiltIn::PostInit() {
  auto status = InitLayerStitch();
  if (!status) {
    DLOGW("Failed to initialize Layer Stitch context");
    // Disable layer stitch.
    disable_layer_stitch_ = true;
  }

  return 0;
}

void HWCDisplayBuiltIn::SetCpuPerfHintLargeCompCycle() {
  if (!cpu_hint_ || !perf_hint_large_comp_cycle_) {
    DLOGV_IF(kTagResources, "cpu_hint_ not initialized or property not set");
    return;
  }

  for (auto hwc_layer : layer_set_) {
    Layer *layer = hwc_layer->GetSDMLayer();
    if (layer->composition == kCompositionGPU) {
      DLOGV_IF(kTagResources, "Set perf hint for large comp cycle");
      int hwc_tid = gettid();
      cpu_hint_->ReqHintsOffload(kPerfHintLargeCompCycle, hwc_tid);
      break;
    }
  }
}

bool HWCDisplayBuiltIn::IsDisplayIdle() {
  // Notify only if this display is source of vsync.
  bool vsync_source = (callbacks_->GetVsyncSource() == id_);
  return vsync_source && display_idle_;
}

void HWCDisplayBuiltIn::ConfigureCwbAtLm(uint32_t *x_pixels, uint32_t *y_pixels) {
  uint32_t dest_scalar_enabled = 0;
  display_intf_->IsSupportedOnDisplay(kDestinationScalar, &dest_scalar_enabled);

  if (dest_scalar_enabled) {
    display_intf_->GetMixerResolution(x_pixels, y_pixels);
  } else {
    GetFrameBufferResolution(x_pixels, y_pixels);
  }
}

bool HWCDisplayBuiltIn::HasReadBackBufferSupport() {
  DisplayConfigFixedInfo fixed_info = {};
  display_intf_->GetConfig(&fixed_info);

  return fixed_info.readback_supported;
}

void HWCDisplayBuiltIn::EnablePartialUpdate() {
  if (partial_update_enabled_) {
    return;
  }

  if (!layer_stack_.flags.mask_present || enable_round_corner_) {
    return;
  }

  // Update PU status.
  partial_update_enabled_ = true;

  for (auto hwc_layer : layer_set_) {
    hwc_layer->SetPartialUpdate(partial_update_enabled_);
  }
  client_target_->SetPartialUpdate(partial_update_enabled_);
}

HWC2::Error HWCDisplayBuiltIn::NotifyDisplayCalibrationMode(bool in_calibration) {
  auto status = color_mode_->NotifyDisplayCalibrationMode(in_calibration);
  if (status != HWC2::Error::None) {
    DLOGE("Failed for notify QDCM mode = %d", in_calibration);
    return status;
  }

  return status;
}

uint32_t HWCDisplayBuiltIn::GetUpdatingAppLayersCount() {
  uint32_t updating_count = 0;

  for (uint i = 0; i < layer_stack_.layers.size(); i++) {
    auto layer = layer_stack_.layers.at(i);
    if (layer->composition == kCompositionGPUTarget) {
      break;
    }
    if (layer->flags.updating) {
      updating_count++;
    }
  }

  return updating_count;
}

HWC2::Error HWCDisplayBuiltIn::PresentAndOrGetValidateDisplayOutput(uint32_t *out_num_types,
                                                                    uint32_t *out_num_requests) {
  *out_num_types = UINT32(layer_changes_.size());
  *out_num_requests = UINT32(layer_requests_.size());

  auto status = (*out_num_types > 0) ? HWC2::Error::HasChanges : HWC2::Error::None;
  if (layer_stack_.block_on_fb) {
    return status;
  }

  // If a display is in internal Validate state, PresentDisplay can be triggered
  // if there is no dependency on GPU composed output in current draw cycle.
  shared_ptr<Fence> retire_fence = nullptr;
  auto result = Present(&retire_fence);
  if (result != HWC2::Error::None) {
    DLOGE("Commit failed: %d", result);
    return status;
  }

  // Store retire fence as client isn't concerned about it.
  retire_fence_ = retire_fence;
  // Validate State resets to kSkipValidate as part of PostCommit.
  // Restore it to kInternal Validate.
  validate_state_ = kInternalValidate;
  // As part of  PostCommit() commit state changes to NormalCommit.
  // Change it to InternalCommit so that next commit will be skipped.
  commit_state_ = kInternalCommit;
  layer_stack_.block_on_fb = true;

  return status;
}
}  // namespace sdm<|MERGE_RESOLUTION|>--- conflicted
+++ resolved
@@ -143,18 +143,10 @@
 
   is_primary_ = display_intf_->IsPrimaryDisplay();
 
-<<<<<<< HEAD
-  if (is_primary_) {
-    windowed_display_ = Debug::GetWindowRect(&window_rect_.left, &window_rect_.top,
-                      &window_rect_.right, &window_rect_.bottom) != kErrorUndefined;
-    DLOGI("Window rect : [%f %f %f %f]", window_rect_.left, window_rect_.top,
-           window_rect_.right, window_rect_.bottom);
-=======
   windowed_display_ = Debug::GetWindowRect(is_primary_, &window_rect_.left, &window_rect_.top,
                              &window_rect_.right, &window_rect_.bottom) == 0;
   DLOGI("Window rect : [%f %f %f %f] is_primary_=%d", window_rect_.left, window_rect_.top,
          window_rect_.right, window_rect_.bottom, is_primary_);
->>>>>>> 7dda726e
 
   if (is_primary_) {
     value = 0;
