--- conflicted
+++ resolved
@@ -52,11 +52,7 @@
     </hal>
     <hal format="aidl">
         <name>vendor.qti.hardware.display.config</name>
-<<<<<<< HEAD
-         <version>8</version>
-=======
         <version>11</version>
->>>>>>> e724447e
         <fqname>IDisplayConfig/default</fqname>
     </hal>
 </manifest>