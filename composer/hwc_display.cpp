--- conflicted
+++ resolved
@@ -806,16 +806,6 @@
       layer->update_mask.set(kClientCompRequest);
     }
 
-<<<<<<< HEAD
-    if (game_supported_ && (hwc_layer->GetType() == kLayerGame)) {
-      layer->flags.is_game = true;
-      layer->input_buffer.flags.game = true;
-    }
-
-    layer->layer_id = hwc_layer->GetId();
-    layer->geometry_changes = hwc_layer->GetGeometryChanges();
-=======
->>>>>>> 7dda726e
     layer_stack_.layers.push_back(layer);
   }
 
