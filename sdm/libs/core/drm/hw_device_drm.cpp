/*
* Copyright (c) 2017-2019, The Linux Foundation. All rights reserved.
*
* Redistribution and use in source and binary forms, with or without
* modification, are permitted provided that the following conditions are
* met:
*     * Redistributions of source code must retain the above copyright
*       notice, this list of conditions and the following disclaimer.
*     * Redistributions in binary form must reproduce the above
*       copyright notice, this list of conditions and the following
*       disclaimer in the documentation and/or other materials provided
*       with the distribution.
*     * Neither the name of The Linux Foundation nor the names of its
*       contributors may be used to endorse or promote products derived
*       from this software without specific prior written permission.
*
* THIS SOFTWARE IS PROVIDED "AS IS" AND ANY EXPRESS OR IMPLIED
* WARRANTIES, INCLUDING, BUT NOT LIMITED TO, THE IMPLIED WARRANTIES OF
* MERCHANTABILITY, FITNESS FOR A PARTICULAR PURPOSE AND NON-INFRINGEMENT
* ARE DISCLAIMED.  IN NO EVENT SHALL THE COPYRIGHT OWNER OR CONTRIBUTORS
* BE LIABLE FOR ANY DIRECT, INDIRECT, INCIDENTAL, SPECIAL, EXEMPLARY, OR
* CONSEQUENTIAL DAMAGES (INCLUDING, BUT NOT LIMITED TO, PROCUREMENT OF
* SUBSTITUTE GOODS OR SERVICES; LOSS OF USE, DATA, OR PROFITS; OR
* BUSINESS INTERRUPTION) HOWEVER CAUSED AND ON ANY THEORY OF LIABILITY,
* WHETHER IN CONTRACT, STRICT LIABILITY, OR TORT (INCLUDING NEGLIGENCE
* OR OTHERWISE) ARISING IN ANY WAY OUT OF THE USE OF THIS SOFTWARE, EVEN
* IF ADVISED OF THE POSSIBILITY OF SUCH DAMAGE.
*/

#define __STDC_FORMAT_MACROS

#include <ctype.h>
#include <drm/drm_fourcc.h>
#include <drm_lib_loader.h>
#include <drm_master.h>
#include <drm_res_mgr.h>
#include <fcntl.h>
#include <inttypes.h>
#include <linux/fb.h>
#include <math.h>
#include <stdio.h>
#include <string.h>
#include <sys/ioctl.h>
#include <sys/stat.h>
#include <sys/types.h>
#include <unistd.h>
#include <utils/constants.h>
#include <utils/debug.h>
#include <utils/formats.h>
#include <utils/sys.h>
#include <drm/sde_drm.h>
#include <private/color_params.h>
#include <utils/rect.h>
#include <utils/utils.h>

#include <sstream>
#include <ctime>
#include <algorithm>
#include <string>
#include <unordered_map>
#include <utility>
#include <vector>
#include <limits>

#include "hw_device_drm.h"
#include "hw_info_interface.h"

#define __CLASS__ "HWDeviceDRM"

#ifndef DRM_FORMAT_MOD_QCOM_COMPRESSED
#define DRM_FORMAT_MOD_QCOM_COMPRESSED fourcc_mod_code(QCOM, 1)
#endif
#ifndef DRM_FORMAT_MOD_QCOM_DX
#define DRM_FORMAT_MOD_QCOM_DX fourcc_mod_code(QCOM, 0x2)
#endif
#ifndef DRM_FORMAT_MOD_QCOM_TIGHT
#define DRM_FORMAT_MOD_QCOM_TIGHT fourcc_mod_code(QCOM, 0x4)
#endif

using std::string;
using std::to_string;
using std::fstream;
using std::unordered_map;
using std::stringstream;
using std::ifstream;
using std::ofstream;
using drm_utils::DRMMaster;
using drm_utils::DRMResMgr;
using drm_utils::DRMLibLoader;
using drm_utils::DRMBuffer;
using sde_drm::GetDRMManager;
using sde_drm::DestroyDRMManager;
using sde_drm::DRMDisplayType;
using sde_drm::DRMDisplayToken;
using sde_drm::DRMConnectorInfo;
using sde_drm::DRMPPFeatureInfo;
using sde_drm::DRMRect;
using sde_drm::DRMRotation;
using sde_drm::DRMBlendType;
using sde_drm::DRMSrcConfig;
using sde_drm::DRMOps;
using sde_drm::DRMTopology;
using sde_drm::DRMPowerMode;
using sde_drm::DRMSecureMode;
using sde_drm::DRMSecurityLevel;
using sde_drm::DRMCscType;
using sde_drm::DRMMultiRectMode;

namespace sdm {

static PPBlock GetPPBlock(const HWToneMapLut &lut_type) {
  PPBlock pp_block = kPPBlockMax;
  switch (lut_type) {
    case kDma1dIgc:
    case kDma1dGc:
      pp_block = kDGM;
      break;
    case kVig1dIgc:
    case kVig3dGamut:
      pp_block = kVIG;
      break;
    default:
      DLOGE("Unknown PP Block");
      break;
  }
  return pp_block;
}

static void GetDRMFormat(LayerBufferFormat format, uint32_t *drm_format,
                         uint64_t *drm_format_modifier) {
  switch (format) {
    case kFormatRGBA8888:
      *drm_format = DRM_FORMAT_ABGR8888;
      break;
    case kFormatRGBA8888Ubwc:
      *drm_format = DRM_FORMAT_ABGR8888;
      *drm_format_modifier = DRM_FORMAT_MOD_QCOM_COMPRESSED;
      break;
    case kFormatRGBA5551:
      *drm_format = DRM_FORMAT_ABGR1555;
      break;
    case kFormatRGBA4444:
      *drm_format = DRM_FORMAT_ABGR4444;
      break;
    case kFormatBGRA8888:
      *drm_format = DRM_FORMAT_ARGB8888;
      break;
    case kFormatRGBX8888:
      *drm_format = DRM_FORMAT_XBGR8888;
      break;
    case kFormatRGBX8888Ubwc:
      *drm_format = DRM_FORMAT_XBGR8888;
      *drm_format_modifier = DRM_FORMAT_MOD_QCOM_COMPRESSED;
      break;
    case kFormatBGRX8888:
      *drm_format = DRM_FORMAT_XRGB8888;
      break;
    case kFormatRGB888:
      *drm_format = DRM_FORMAT_BGR888;
      break;
    case kFormatRGB565:
      *drm_format = DRM_FORMAT_BGR565;
      break;
    case kFormatBGR565:
      *drm_format = DRM_FORMAT_RGB565;
      break;
    case kFormatBGR565Ubwc:
      *drm_format = DRM_FORMAT_BGR565;
      *drm_format_modifier = DRM_FORMAT_MOD_QCOM_COMPRESSED;
      break;
    case kFormatRGBA1010102:
      *drm_format = DRM_FORMAT_ABGR2101010;
      break;
    case kFormatRGBA1010102Ubwc:
      *drm_format = DRM_FORMAT_ABGR2101010;
      *drm_format_modifier = DRM_FORMAT_MOD_QCOM_COMPRESSED;
      break;
    case kFormatARGB2101010:
      *drm_format = DRM_FORMAT_BGRA1010102;
      break;
    case kFormatRGBX1010102:
      *drm_format = DRM_FORMAT_XBGR2101010;
      break;
    case kFormatRGBX1010102Ubwc:
      *drm_format = DRM_FORMAT_XBGR2101010;
      *drm_format_modifier = DRM_FORMAT_MOD_QCOM_COMPRESSED;
      break;
    case kFormatXRGB2101010:
      *drm_format = DRM_FORMAT_BGRX1010102;
      break;
    case kFormatBGRA1010102:
      *drm_format = DRM_FORMAT_ARGB2101010;
      break;
    case kFormatABGR2101010:
      *drm_format = DRM_FORMAT_RGBA1010102;
      break;
    case kFormatBGRX1010102:
      *drm_format = DRM_FORMAT_XRGB2101010;
      break;
    case kFormatXBGR2101010:
      *drm_format = DRM_FORMAT_RGBX1010102;
      break;
    case kFormatYCbCr420SemiPlanar:
      *drm_format = DRM_FORMAT_NV12;
      break;
    case kFormatYCbCr420SemiPlanarVenus:
      *drm_format = DRM_FORMAT_NV12;
      break;
    case kFormatYCbCr420SPVenusUbwc:
      *drm_format = DRM_FORMAT_NV12;
      *drm_format_modifier = DRM_FORMAT_MOD_QCOM_COMPRESSED;
      break;
    case kFormatYCbCr420SPVenusTile:
      *drm_format = DRM_FORMAT_NV12;
      *drm_format_modifier = DRM_FORMAT_MOD_QCOM_TILE;
      break;
    case kFormatYCrCb420SemiPlanar:
      *drm_format = DRM_FORMAT_NV21;
      break;
    case kFormatYCrCb420SemiPlanarVenus:
      *drm_format = DRM_FORMAT_NV21;
      break;
    case kFormatYCbCr420P010:
    case kFormatYCbCr420P010Venus:
      *drm_format = DRM_FORMAT_NV12;
      *drm_format_modifier = DRM_FORMAT_MOD_QCOM_DX;
      break;
    case kFormatYCbCr420P010Ubwc:
      *drm_format = DRM_FORMAT_NV12;
      *drm_format_modifier = DRM_FORMAT_MOD_QCOM_COMPRESSED |
        DRM_FORMAT_MOD_QCOM_DX;
      break;
    case kFormatYCbCr420P010Tile:
      *drm_format = DRM_FORMAT_NV12;
      *drm_format_modifier = DRM_FORMAT_MOD_QCOM_TILE |
        DRM_FORMAT_MOD_QCOM_DX;
      break;
    case kFormatYCbCr420TP10Ubwc:
      *drm_format = DRM_FORMAT_NV12;
      *drm_format_modifier = DRM_FORMAT_MOD_QCOM_COMPRESSED |
        DRM_FORMAT_MOD_QCOM_DX | DRM_FORMAT_MOD_QCOM_TIGHT;
      break;
    case kFormatYCbCr420TP10Tile:
      *drm_format = DRM_FORMAT_NV12;
      *drm_format_modifier = DRM_FORMAT_MOD_QCOM_TILE |
        DRM_FORMAT_MOD_QCOM_DX | DRM_FORMAT_MOD_QCOM_TIGHT;
      break;
    case kFormatYCbCr422H2V1SemiPlanar:
      *drm_format = DRM_FORMAT_NV16;
      break;
    case kFormatYCrCb422H2V1SemiPlanar:
      *drm_format = DRM_FORMAT_NV61;
      break;
    case kFormatYCrCb420PlanarStride16:
      *drm_format = DRM_FORMAT_YVU420;
      break;
    default:
      DLOGW("Unsupported format %s", GetFormatString(format));
  }
}

class FrameBufferObject : public LayerBufferObject {
 public:
  explicit FrameBufferObject(uint32_t fb_id) : fb_id_(fb_id) {
  }

  ~FrameBufferObject() {
    DRMMaster *master;
    DRMMaster::GetInstance(&master);
    int ret = master->RemoveFbId(fb_id_);
    if (ret < 0) {
      DLOGE("Removing fb_id %d failed with error %d", fb_id_, errno);
    }
  }
  uint32_t GetFbId() { return fb_id_; }

 private:
  uint32_t fb_id_;
};

HWDeviceDRM::Registry::Registry(BufferAllocator *buffer_allocator) :
  buffer_allocator_(buffer_allocator) {
  int value = 0;
  if (Debug::GetProperty(DISABLE_FBID_CACHE, &value) == kErrorNone) {
    disable_fbid_cache_ = (value == 1);
  }
}

void HWDeviceDRM::Registry::Register(HWLayers *hw_layers) {
  HWLayersInfo &hw_layer_info = hw_layers->info;
  uint32_t hw_layer_count = UINT32(hw_layer_info.hw_layers.size());

  for (uint32_t i = 0; i < hw_layer_count; i++) {
    Layer &layer = hw_layer_info.hw_layers.at(i);
    LayerBuffer *input_buffer = &layer.input_buffer;
    HWRotatorSession *hw_rotator_session = &hw_layers->config[i].hw_rotator_session;
    HWRotateInfo *hw_rotate_info = &hw_rotator_session->hw_rotate_info[0];
    fbid_cache_limit_ = input_buffer->flags.video ? VIDEO_FBID_LIMIT : UI_FBID_LIMIT;

    if (hw_rotator_session->mode == kRotatorOffline && hw_rotate_info->valid) {
      input_buffer = &hw_rotator_session->output_buffer;
      fbid_cache_limit_ = OFFLINE_ROTATOR_FBID_LIMIT;
    }

    // layer input buffer map to fb id also applies for inline rot
<<<<<<< HEAD
=======
    if (hw_rotator_session->mode == kRotatorInline && hw_rotate_info->valid &&
        hw_rotator_session->output_buffer.planes[0].fd >= 0) {
      fbid_cache_limit_ += 1;  // account for inline rot scratch buffer
      MapBufferToFbId(&layer, &hw_rotator_session->output_buffer);
    }

>>>>>>> 842dabec
    MapBufferToFbId(&layer, input_buffer);
  }
}

int HWDeviceDRM::Registry::CreateFbId(LayerBuffer *buffer, uint32_t *fb_id) {
  DRMMaster *master = nullptr;
  DRMMaster::GetInstance(&master);
  int ret = -1;

  if (!master) {
    DLOGE("Failed to acquire DRM Master instance");
    return ret;
  }

  DRMBuffer layout{};
  AllocatedBufferInfo buf_info{};
  buf_info.fd = layout.fd = buffer->planes[0].fd;
  buf_info.aligned_width = layout.width = buffer->width;
  buf_info.aligned_height = layout.height = buffer->height;
  buf_info.format = buffer->format;
  GetDRMFormat(buf_info.format, &layout.drm_format, &layout.drm_format_modifier);
  buffer_allocator_->GetBufferLayout(buf_info, layout.stride, layout.offset, &layout.num_planes);
  ret = master->CreateFbId(layout, fb_id);
  if (ret < 0) {
    DLOGE("CreateFbId failed. width %d, height %d, format: %s, stride %u, error %d",
        layout.width, layout.height, GetFormatString(buf_info.format), layout.stride[0], errno);
  }

  return ret;
}

void HWDeviceDRM::Registry::MapBufferToFbId(Layer* layer, LayerBuffer* buffer) {
  if (buffer->planes[0].fd < 0) {
    return;
  }

  uint64_t handle_id = buffer->handle_id;
  if (!handle_id || disable_fbid_cache_) {
    // In legacy path, clear fb_id map in each frame.
    layer->buffer_map->buffer_map.clear();
  } else {
    if (layer->buffer_map->buffer_map.find(handle_id) != layer->buffer_map->buffer_map.end()) {
      // Found fb_id for given handle_id key
      return;
    }

    if (layer->buffer_map->buffer_map.size() >= fbid_cache_limit_) {
      // Clear fb_id map, if the size reaches cache limit.
      layer->buffer_map->buffer_map.clear();
    }
  }

  uint32_t fb_id = 0;
  if (CreateFbId(buffer, &fb_id) >= 0) {
    // Create and cache the fb_id in map
    layer->buffer_map->buffer_map[handle_id] = std::make_shared<FrameBufferObject>(fb_id);
  }
}

void HWDeviceDRM::Registry::MapOutputBufferToFbId(LayerBuffer *output_buffer) {
  if (output_buffer->planes[0].fd < 0) {
    return;
  }

  uint64_t handle_id = output_buffer->handle_id;
  if (!handle_id || disable_fbid_cache_) {
    // In legacy path, clear output buffer map in each frame.
    output_buffer_map_.clear();
  } else {
    if (output_buffer_map_.find(handle_id) != output_buffer_map_.end()) {
      return;
    }

    if (output_buffer_map_.size() >= UI_FBID_LIMIT) {
      // Clear output buffer map, if the size reaches cache limit.
      output_buffer_map_.clear();
    }
  }

  uint32_t fb_id = 0;
  if (CreateFbId(output_buffer, &fb_id) >= 0) {
    output_buffer_map_[handle_id] = std::make_shared<FrameBufferObject>(fb_id);
  }
}

void HWDeviceDRM::Registry::Clear() {
  output_buffer_map_.clear();
}

uint32_t HWDeviceDRM::Registry::GetFbId(Layer *layer, uint64_t handle_id) {
  auto it = layer->buffer_map->buffer_map.find(handle_id);
  if (it != layer->buffer_map->buffer_map.end()) {
    FrameBufferObject *fb_obj = static_cast<FrameBufferObject*>(it->second.get());
    return fb_obj->GetFbId();
  }

  return 0;
}

uint32_t HWDeviceDRM::Registry::GetOutputFbId(uint64_t handle_id) {
  auto it = output_buffer_map_.find(handle_id);
  if (it != output_buffer_map_.end()) {
    FrameBufferObject *fb_obj = static_cast<FrameBufferObject*>(it->second.get());
    return fb_obj->GetFbId();
  }

  return 0;
}

HWDeviceDRM::HWDeviceDRM(BufferSyncHandler *buffer_sync_handler, BufferAllocator *buffer_allocator,
                         HWInfoInterface *hw_info_intf)
    : hw_info_intf_(hw_info_intf), buffer_sync_handler_(buffer_sync_handler),
      registry_(buffer_allocator) {
  hw_info_intf_ = hw_info_intf;
}

DisplayError HWDeviceDRM::Init() {
  int ret = 0;
  DRMMaster *drm_master = {};
  DRMMaster::GetInstance(&drm_master);
  drm_master->GetHandle(&dev_fd_);
  DRMLibLoader::GetInstance()->FuncGetDRMManager()(dev_fd_, &drm_mgr_intf_);

  if (-1 == display_id_) {
    if (drm_mgr_intf_->RegisterDisplay(disp_type_, &token_)) {
      DLOGE("RegisterDisplay (by type) failed for %s", device_name_);
      return kErrorResources;
    }
  } else if (drm_mgr_intf_->RegisterDisplay(display_id_, &token_)) {
    DLOGE("RegisterDisplay (by id) failed for %s - %d", device_name_, display_id_);
    return kErrorResources;
  }

  if (token_.conn_id > INT32_MAX) {
    DLOGE("Connector id %u beyond supported range", token_.conn_id);
    drm_mgr_intf_->UnregisterDisplay(token_);
    return kErrorNotSupported;
  }

  display_id_ = static_cast<int32_t>(token_.conn_id);

  ret = drm_mgr_intf_->CreateAtomicReq(token_, &drm_atomic_intf_);
  if (ret) {
    DLOGE("Failed creating atomic request for connector id %u. Error: %d.", token_.conn_id, ret);
    drm_mgr_intf_->UnregisterDisplay(token_);
    return kErrorResources;
  }

  ret = drm_mgr_intf_->GetConnectorInfo(token_.conn_id, &connector_info_);
  if (ret) {
    DLOGE("Failed getting info for connector id %u. Error: %d.", token_.conn_id, ret);
    drm_mgr_intf_->DestroyAtomicReq(drm_atomic_intf_);
    drm_atomic_intf_ = {};
    drm_mgr_intf_->UnregisterDisplay(token_);
    return kErrorHardware;
  }

  if (!connector_info_.is_connected || connector_info_.modes.empty()) {
    DLOGW("Device removal detected on connector id %u. Connector status %s and %d modes.",
          token_.conn_id, connector_info_.is_connected ? "connected":"disconnected",
          connector_info_.modes.size());
    drm_mgr_intf_->DestroyAtomicReq(drm_atomic_intf_);
    drm_atomic_intf_ = {};
    drm_mgr_intf_->UnregisterDisplay(token_);
    return kErrorDeviceRemoved;
  }

  hw_info_intf_->GetHWResourceInfo(&hw_resource_);

  InitializeConfigs();
  PopulateHWPanelInfo();
  UpdateMixerAttributes();

  // TODO(user): In future, remove has_qseed3 member, add version and pass version to constructor
  if (hw_resource_.has_qseed3) {
    hw_scale_ = new HWScaleDRM(HWScaleDRM::Version::V2);
  }

  std::unique_ptr<HWColorManagerDrm> hw_color_mgr(new HWColorManagerDrm());
  hw_color_mgr_ = std::move(hw_color_mgr);

  return kErrorNone;
}

DisplayError HWDeviceDRM::Deinit() {
  DisplayError err = kErrorNone;
  if (!first_cycle_) {
    // A null-commit is needed only if the first commit had gone through. e.g., If a pluggable
    // display is plugged in and plugged out immediately, HWDeviceDRM::Deinit() may be called
    // before any commit happened on the device. The driver may have removed any not-in-use
    // connector (i.e., any connector which did not have a display commit on it and a crtc path
    // setup), so token_.conn_id may have been removed if there was no commit, resulting in
    // drmModeAtomicCommit() failure with ENOENT, 'No such file or directory'.
    drm_atomic_intf_->Perform(DRMOps::CONNECTOR_SET_CRTC, token_.conn_id, 0);
    drm_atomic_intf_->Perform(DRMOps::CONNECTOR_SET_POWER_MODE, token_.conn_id, DRMPowerMode::OFF);
    drm_atomic_intf_->Perform(DRMOps::CRTC_SET_MODE, token_.crtc_id, nullptr);
    drm_atomic_intf_->Perform(DRMOps::CRTC_SET_ACTIVE, token_.crtc_id, 0);
    int ret = NullCommit(true /* synchronous */, false /* retain_planes */);
    if (ret) {
      DLOGE("Commit failed with error: %d", ret);
      err = kErrorHardware;
    }
  }
  delete hw_scale_;
  registry_.Clear();
  display_attributes_ = {};
  drm_mgr_intf_->DestroyAtomicReq(drm_atomic_intf_);
  drm_atomic_intf_ = {};
  drm_mgr_intf_->UnregisterDisplay(token_);
  return err;
}

DisplayError HWDeviceDRM::GetDisplayId(int32_t *display_id) {
  *display_id = display_id_;
  return kErrorNone;
}

void HWDeviceDRM::InitializeConfigs() {
  current_mode_index_ = 0;
  // Update current mode with preferred mode
  for (uint32_t mode_index = 0; mode_index < connector_info_.modes.size(); mode_index++) {
      if (connector_info_.modes[mode_index].mode.type & DRM_MODE_TYPE_PREFERRED) {
        DLOGI("Updating current display mode %d to preferred mode %d.", current_mode_index_,
              mode_index);
        current_mode_index_ = mode_index;
        break;
      }
  }

  display_attributes_.resize(connector_info_.modes.size());

  uint32_t width = connector_info_.modes[current_mode_index_].mode.hdisplay;
  uint32_t height = connector_info_.modes[current_mode_index_].mode.vdisplay;
  for (uint32_t i = 0; i < connector_info_.modes.size(); i++) {
    auto &mode = connector_info_.modes[i].mode;
    if (mode.hdisplay != width || mode.vdisplay != height) {
      resolution_switch_enabled_ = true;
    }
    PopulateDisplayAttributes(i);
  }
}

DisplayError HWDeviceDRM::PopulateDisplayAttributes(uint32_t index) {
  drmModeModeInfo mode = {};
  uint32_t mm_width = 0;
  uint32_t mm_height = 0;
  DRMTopology topology = DRMTopology::SINGLE_LM;

  if (default_mode_) {
    DRMResMgr *res_mgr = nullptr;
    int ret = DRMResMgr::GetInstance(&res_mgr);
    if (ret < 0) {
      DLOGE("Failed to acquire DRMResMgr instance");
      return kErrorResources;
    }

    res_mgr->GetMode(&mode);
    res_mgr->GetDisplayDimInMM(&mm_width, &mm_height);
  } else {
    mode = connector_info_.modes[index].mode;
    mm_width = connector_info_.mmWidth;
    mm_height = connector_info_.mmHeight;
    topology = connector_info_.modes[index].topology;
  }

  display_attributes_[index].x_pixels = mode.hdisplay;
  display_attributes_[index].y_pixels = mode.vdisplay;
  display_attributes_[index].fps = mode.vrefresh;
  display_attributes_[index].vsync_period_ns =
    UINT32(1000000000L / display_attributes_[index].fps);

  /*
              Active                 Front           Sync           Back
              Region                 Porch                          Porch
     <-----------------------><----------------><-------------><-------------->
     <----- [hv]display ----->
     <------------- [hv]sync_start ------------>
     <--------------------- [hv]sync_end --------------------->
     <-------------------------------- [hv]total ----------------------------->
   */

  display_attributes_[index].v_front_porch = mode.vsync_start - mode.vdisplay;
  display_attributes_[index].v_pulse_width = mode.vsync_end - mode.vsync_start;
  display_attributes_[index].v_back_porch = mode.vtotal - mode.vsync_end;
  display_attributes_[index].v_total = mode.vtotal;
  display_attributes_[index].h_total = mode.htotal;
  display_attributes_[index].is_device_split =
      (topology == DRMTopology::DUAL_LM || topology == DRMTopology::DUAL_LM_MERGE ||
       topology == DRMTopology::DUAL_LM_MERGE_DSC || topology == DRMTopology::DUAL_LM_DSC ||
       topology == DRMTopology::DUAL_LM_DSCMERGE);
  display_attributes_[index].clock_khz = mode.clock;

  // If driver doesn't return panel width/height information, default to 320 dpi
  if (INT(mm_width) <= 0 || INT(mm_height) <= 0) {
    mm_width  = UINT32(((FLOAT(mode.hdisplay) * 25.4f) / 320.0f) + 0.5f);
    mm_height = UINT32(((FLOAT(mode.vdisplay) * 25.4f) / 320.0f) + 0.5f);
    DLOGW("Driver doesn't report panel physical width and height - defaulting to 320dpi");
  }

  display_attributes_[index].x_dpi = (FLOAT(mode.hdisplay) * 25.4f) / FLOAT(mm_width);
  display_attributes_[index].y_dpi = (FLOAT(mode.vdisplay) * 25.4f) / FLOAT(mm_height);
  SetTopology(topology, &display_attributes_[index].topology);

  DLOGI("Display attributes[%d]: WxH: %dx%d, DPI: %fx%f, FPS: %d, LM_SPLIT: %d, V_BACK_PORCH: %d," \
        " V_FRONT_PORCH: %d, V_PULSE_WIDTH: %d, V_TOTAL: %d, H_TOTAL: %d, CLK: %dKHZ, TOPOLOGY: %d",
        index, display_attributes_[index].x_pixels, display_attributes_[index].y_pixels,
        display_attributes_[index].x_dpi, display_attributes_[index].y_dpi,
        display_attributes_[index].fps, display_attributes_[index].is_device_split,
        display_attributes_[index].v_back_porch, display_attributes_[index].v_front_porch,
        display_attributes_[index].v_pulse_width, display_attributes_[index].v_total,
        display_attributes_[index].h_total, display_attributes_[index].clock_khz,
        display_attributes_[index].topology);

  return kErrorNone;
}

void HWDeviceDRM::PopulateHWPanelInfo() {
  hw_panel_info_ = {};

  snprintf(hw_panel_info_.panel_name, sizeof(hw_panel_info_.panel_name), "%s",
           connector_info_.panel_name.c_str());

  uint32_t index = current_mode_index_;
  hw_panel_info_.split_info.left_split = display_attributes_[index].x_pixels;
  if (display_attributes_[index].is_device_split) {
    hw_panel_info_.split_info.left_split = hw_panel_info_.split_info.right_split =
        display_attributes_[index].x_pixels / 2;
  }

  hw_panel_info_.partial_update = connector_info_.modes[index].num_roi;
  hw_panel_info_.left_roi_count = UINT32(connector_info_.modes[index].num_roi);
  hw_panel_info_.right_roi_count = UINT32(connector_info_.modes[index].num_roi);
  hw_panel_info_.left_align = connector_info_.modes[index].xstart;
  hw_panel_info_.top_align = connector_info_.modes[index].ystart;
  hw_panel_info_.width_align = connector_info_.modes[index].walign;
  hw_panel_info_.height_align = connector_info_.modes[index].halign;
  hw_panel_info_.min_roi_width = connector_info_.modes[index].wmin;
  hw_panel_info_.min_roi_height = connector_info_.modes[index].hmin;
  hw_panel_info_.needs_roi_merge = connector_info_.modes[index].roi_merge;
  hw_panel_info_.transfer_time_us = connector_info_.modes[index].transfer_time_us;
  hw_panel_info_.dynamic_fps = connector_info_.dynamic_fps;
  hw_panel_info_.qsync_support = connector_info_.qsync_support;
  drmModeModeInfo current_mode = connector_info_.modes[current_mode_index_].mode;
  if (hw_panel_info_.dynamic_fps) {
    uint32_t min_fps = current_mode.vrefresh;
    uint32_t max_fps = current_mode.vrefresh;
    for (uint32_t mode_index = 0; mode_index < connector_info_.modes.size(); mode_index++) {
      if ((current_mode.vdisplay == connector_info_.modes[mode_index].mode.vdisplay) &&
          (current_mode.hdisplay == connector_info_.modes[mode_index].mode.hdisplay)) {
        if (min_fps > connector_info_.modes[mode_index].mode.vrefresh)  {
          min_fps = connector_info_.modes[mode_index].mode.vrefresh;
        }
        if (max_fps < connector_info_.modes[mode_index].mode.vrefresh)  {
          max_fps = connector_info_.modes[mode_index].mode.vrefresh;
        }
      }
    }
    hw_panel_info_.min_fps = min_fps;
    hw_panel_info_.max_fps = max_fps;
  } else {
    hw_panel_info_.min_fps = current_mode.vrefresh;
    hw_panel_info_.max_fps = current_mode.vrefresh;
  }

  hw_panel_info_.is_primary_panel = connector_info_.is_primary;
  hw_panel_info_.is_pluggable = 0;
  hw_panel_info_.hdr_enabled = connector_info_.panel_hdr_prop.hdr_enabled;
  // Convert the luminance values to cd/m^2 units.
  hw_panel_info_.peak_luminance = FLOAT(connector_info_.panel_hdr_prop.peak_brightness) / 10000.0f;
  hw_panel_info_.blackness_level = FLOAT(connector_info_.panel_hdr_prop.blackness_level) / 10000.0f;
  hw_panel_info_.primaries.white_point[0] = connector_info_.panel_hdr_prop.display_primaries[0];
  hw_panel_info_.primaries.white_point[1] = connector_info_.panel_hdr_prop.display_primaries[1];
  hw_panel_info_.primaries.red[0] = connector_info_.panel_hdr_prop.display_primaries[2];
  hw_panel_info_.primaries.red[1] = connector_info_.panel_hdr_prop.display_primaries[3];
  hw_panel_info_.primaries.green[0] = connector_info_.panel_hdr_prop.display_primaries[4];
  hw_panel_info_.primaries.green[1] = connector_info_.panel_hdr_prop.display_primaries[5];
  hw_panel_info_.primaries.blue[0] = connector_info_.panel_hdr_prop.display_primaries[6];
  hw_panel_info_.primaries.blue[1] = connector_info_.panel_hdr_prop.display_primaries[7];
  hw_panel_info_.dyn_bitclk_support = connector_info_.dyn_bitclk_support;

  // no supprt for 90 rotation only flips or 180 supported
  hw_panel_info_.panel_orientation.rotation = 0;
  hw_panel_info_.panel_orientation.flip_horizontal =
    (connector_info_.panel_orientation == DRMRotation::FLIP_H) ||
    (connector_info_.panel_orientation == DRMRotation::ROT_180);
  hw_panel_info_.panel_orientation.flip_vertical =
    (connector_info_.panel_orientation == DRMRotation::FLIP_V) ||
    (connector_info_.panel_orientation == DRMRotation::ROT_180);

  GetHWDisplayPortAndMode();
  GetHWPanelMaxBrightness();

  DLOGI("%s, Panel Interface = %s, Panel Mode = %s, Is Primary = %d", device_name_,
        interface_str_.c_str(), hw_panel_info_.mode == kModeVideo ? "Video" : "Command",
        hw_panel_info_.is_primary_panel);
  DLOGI("Partial Update = %d, Dynamic FPS = %d, HDR Panel = %d QSync = %d",
        hw_panel_info_.partial_update, hw_panel_info_.dynamic_fps, hw_panel_info_.hdr_enabled,
        hw_panel_info_.qsync_support);
  DLOGI("Align: left = %d, width = %d, top = %d, height = %d", hw_panel_info_.left_align,
        hw_panel_info_.width_align, hw_panel_info_.top_align, hw_panel_info_.height_align);
  DLOGI("ROI: min_width = %d, min_height = %d, need_merge = %d", hw_panel_info_.min_roi_width,
        hw_panel_info_.min_roi_height, hw_panel_info_.needs_roi_merge);
  DLOGI("FPS: min = %d, max = %d", hw_panel_info_.min_fps, hw_panel_info_.max_fps);
  DLOGI("Left Split = %d, Right Split = %d", hw_panel_info_.split_info.left_split,
        hw_panel_info_.split_info.right_split);
  DLOGI("Panel Transfer time = %d us", hw_panel_info_.transfer_time_us);
  DLOGI("Dynamic Bit Clk Support = %d", hw_panel_info_.dyn_bitclk_support);
}

void HWDeviceDRM::GetHWDisplayPortAndMode() {
  hw_panel_info_.port = kPortDefault;
  hw_panel_info_.mode =
      (connector_info_.panel_mode == sde_drm::DRMPanelMode::VIDEO) ? kModeVideo : kModeCommand;

  if (default_mode_) {
    return;
  }

  switch (connector_info_.type) {
    case DRM_MODE_CONNECTOR_DSI:
      hw_panel_info_.port = kPortDSI;
      interface_str_ = "DSI";
      break;
    case DRM_MODE_CONNECTOR_LVDS:
      hw_panel_info_.port = kPortLVDS;
      interface_str_ = "LVDS";
      break;
    case DRM_MODE_CONNECTOR_eDP:
      hw_panel_info_.port = kPortEDP;
      interface_str_ = "EDP";
      break;
    case DRM_MODE_CONNECTOR_TV:
    case DRM_MODE_CONNECTOR_HDMIA:
    case DRM_MODE_CONNECTOR_HDMIB:
      hw_panel_info_.port = kPortDTV;
      interface_str_ = "HDMI";
      break;
    case DRM_MODE_CONNECTOR_VIRTUAL:
      hw_panel_info_.port = kPortWriteBack;
      interface_str_ = "Virtual";
      break;
    case DRM_MODE_CONNECTOR_DisplayPort:
      // TODO(user): Add when available
      interface_str_ = "DisplayPort";
      break;
  }

  return;
}

void HWDeviceDRM::GetHWPanelMaxBrightness() {
  char brightness[kMaxStringLength] = {0};
  string kMaxBrightnessNode = "/sys/class/backlight/panel0-backlight/max_brightness";

  hw_panel_info_.panel_max_brightness = 255;
  int fd = Sys::open_(kMaxBrightnessNode.c_str(), O_RDONLY);
  if (fd < 0) {
    DLOGW("Failed to open max brightness node = %s, error = %s", kMaxBrightnessNode.c_str(),
          strerror(errno));
    return;
  }

  if (Sys::pread_(fd, brightness, sizeof(brightness), 0) > 0) {
    hw_panel_info_.panel_max_brightness = atoi(brightness);
    DLOGI("Max brightness level = %d", hw_panel_info_.panel_max_brightness);
  } else {
    DLOGW("Failed to read max brightness level. error = %s", strerror(errno));
  }

  Sys::close_(fd);
}

DisplayError HWDeviceDRM::GetActiveConfig(uint32_t *active_config) {
  *active_config = current_mode_index_;
  return kErrorNone;
}

DisplayError HWDeviceDRM::GetNumDisplayAttributes(uint32_t *count) {
  *count = UINT32(display_attributes_.size());
  return kErrorNone;
}

DisplayError HWDeviceDRM::GetDisplayAttributes(uint32_t index,
                                               HWDisplayAttributes *display_attributes) {
  if (index >= display_attributes_.size()) {
    return kErrorParameters;
  }
  *display_attributes = display_attributes_[index];
  return kErrorNone;
}

DisplayError HWDeviceDRM::GetHWPanelInfo(HWPanelInfo *panel_info) {
  *panel_info = hw_panel_info_;
  return kErrorNone;
}

DisplayError HWDeviceDRM::SetDisplayAttributes(uint32_t index) {
  if (index >= display_attributes_.size()) {
    DLOGE("Invalid mode index %d mode size %d", index, UINT32(display_attributes_.size()));
    return kErrorParameters;
  }

  current_mode_index_ = index;
  PopulateHWPanelInfo();
  UpdateMixerAttributes();

  DLOGI("Display attributes[%d]: WxH: %dx%d, DPI: %fx%f, FPS: %d, LM_SPLIT: %d, V_BACK_PORCH: %d," \
        " V_FRONT_PORCH: %d, V_PULSE_WIDTH: %d, V_TOTAL: %d, H_TOTAL: %d, CLK: %dKHZ, TOPOLOGY: %d",
        index, display_attributes_[index].x_pixels, display_attributes_[index].y_pixels,
        display_attributes_[index].x_dpi, display_attributes_[index].y_dpi,
        display_attributes_[index].fps, display_attributes_[index].is_device_split,
        display_attributes_[index].v_back_porch, display_attributes_[index].v_front_porch,
        display_attributes_[index].v_pulse_width, display_attributes_[index].v_total,
        display_attributes_[index].h_total, display_attributes_[index].clock_khz,
        display_attributes_[index].topology);

  return kErrorNone;
}

DisplayError HWDeviceDRM::SetDisplayAttributes(const HWDisplayAttributes &display_attributes) {
  return kErrorNotSupported;
}

DisplayError HWDeviceDRM::GetConfigIndex(char *mode, uint32_t *index) {
  return kErrorNone;
}

DisplayError HWDeviceDRM::PowerOn(const HWQosData &qos_data, int *release_fence) {
  SetQOSData(qos_data);

  int64_t release_fence_t = -1;
  update_mode_ = true;
  drm_atomic_intf_->Perform(DRMOps::CRTC_SET_ACTIVE, token_.crtc_id, 1);
  drm_atomic_intf_->Perform(DRMOps::CONNECTOR_SET_POWER_MODE, token_.conn_id, DRMPowerMode::ON);
  drm_atomic_intf_->Perform(DRMOps::CRTC_GET_RELEASE_FENCE, token_.crtc_id, &release_fence_t);
  int ret = NullCommit(true /* synchronous */, true /* retain_planes */);
  if (ret) {
    DLOGE("Failed with error: %d", ret);
    return kErrorHardware;
  }

  *release_fence = static_cast<int>(release_fence_t);
  DLOGD_IF(kTagDriverConfig, "RELEASE fence created: fd:%d", *release_fence);
  return kErrorNone;
}

DisplayError HWDeviceDRM::PowerOff(bool teardown) {
  DTRACE_SCOPED();
  if (!drm_atomic_intf_) {
    DLOGE("DRM Atomic Interface is null!");
    return kErrorUndefined;
  }

  SetFullROI();
  drmModeModeInfo current_mode = connector_info_.modes[current_mode_index_].mode;
  drm_atomic_intf_->Perform(DRMOps::CRTC_SET_MODE, token_.crtc_id, &current_mode);
  drm_atomic_intf_->Perform(DRMOps::CONNECTOR_SET_POWER_MODE, token_.conn_id, DRMPowerMode::OFF);
  drm_atomic_intf_->Perform(DRMOps::CRTC_SET_ACTIVE, token_.crtc_id, 0);
  int ret = NullCommit(true /* synchronous */, false /* retain_planes */);
  if (ret) {
    DLOGE("Failed with error: %d", ret);
    return kErrorHardware;
  }

  return kErrorNone;
}

DisplayError HWDeviceDRM::Doze(const HWQosData &qos_data, int *release_fence) {
  DTRACE_SCOPED();

  SetQOSData(qos_data);

  int64_t release_fence_t = -1;

  if (first_cycle_) {
    drm_atomic_intf_->Perform(DRMOps::CONNECTOR_SET_CRTC, token_.conn_id, token_.crtc_id);
    drmModeModeInfo current_mode = connector_info_.modes[current_mode_index_].mode;
    drm_atomic_intf_->Perform(DRMOps::CRTC_SET_MODE, token_.crtc_id, &current_mode);
  }
  drm_atomic_intf_->Perform(DRMOps::CRTC_SET_ACTIVE, token_.crtc_id, 1);
  drm_atomic_intf_->Perform(DRMOps::CONNECTOR_SET_POWER_MODE, token_.conn_id, DRMPowerMode::DOZE);
  drm_atomic_intf_->Perform(DRMOps::CRTC_GET_RELEASE_FENCE, token_.crtc_id, &release_fence_t);
  int ret = NullCommit(true /* synchronous */, true /* retain_planes */);
  if (ret) {
    DLOGE("Failed with error: %d", ret);
    return kErrorHardware;
  }

  *release_fence = static_cast<int>(release_fence_t);
  DLOGD_IF(kTagDriverConfig, "RELEASE fence created: fd:%d", *release_fence);
  return kErrorNone;
}

DisplayError HWDeviceDRM::DozeSuspend(const HWQosData &qos_data, int *release_fence) {
  DTRACE_SCOPED();

  SetQOSData(qos_data);

  int64_t release_fence_t = -1;

  if (first_cycle_) {
    drm_atomic_intf_->Perform(DRMOps::CONNECTOR_SET_CRTC, token_.conn_id, token_.crtc_id);
    drmModeModeInfo current_mode = connector_info_.modes[current_mode_index_].mode;
    drm_atomic_intf_->Perform(DRMOps::CRTC_SET_MODE, token_.crtc_id, &current_mode);
  }
  drm_atomic_intf_->Perform(DRMOps::CRTC_SET_ACTIVE, token_.crtc_id, 1);
  drm_atomic_intf_->Perform(DRMOps::CONNECTOR_SET_POWER_MODE, token_.conn_id,
                            DRMPowerMode::DOZE_SUSPEND);
  drm_atomic_intf_->Perform(DRMOps::CRTC_GET_RELEASE_FENCE, token_.crtc_id, &release_fence_t);
  int ret = NullCommit(true /* synchronous */, true /* retain_planes */);
  if (ret) {
    DLOGE("Failed with error: %d", ret);
    return kErrorHardware;
  }

  *release_fence = static_cast<int>(release_fence_t);
  DLOGD_IF(kTagDriverConfig, "RELEASE fence created: fd:%d", *release_fence);
  return kErrorNone;
}

void HWDeviceDRM::SetQOSData(const HWQosData &qos_data) {
  drm_atomic_intf_->Perform(DRMOps::CRTC_SET_CORE_CLK, token_.crtc_id, qos_data.clock_hz);
  drm_atomic_intf_->Perform(DRMOps::CRTC_SET_CORE_AB, token_.crtc_id, qos_data.core_ab_bps);
  drm_atomic_intf_->Perform(DRMOps::CRTC_SET_CORE_IB, token_.crtc_id, qos_data.core_ib_bps);
  drm_atomic_intf_->Perform(DRMOps::CRTC_SET_LLCC_AB, token_.crtc_id, qos_data.llcc_ab_bps);
  drm_atomic_intf_->Perform(DRMOps::CRTC_SET_LLCC_IB, token_.crtc_id, qos_data.llcc_ib_bps);
  drm_atomic_intf_->Perform(DRMOps::CRTC_SET_DRAM_AB, token_.crtc_id, qos_data.dram_ab_bps);
  drm_atomic_intf_->Perform(DRMOps::CRTC_SET_DRAM_IB, token_.crtc_id, qos_data.dram_ib_bps);
  drm_atomic_intf_->Perform(DRMOps::CRTC_SET_ROT_PREFILL_BW, token_.crtc_id,
                            qos_data.rot_prefill_bw_bps);
  drm_atomic_intf_->Perform(DRMOps::CRTC_SET_ROT_CLK, token_.crtc_id, qos_data.rot_clock_hz);
}

DisplayError HWDeviceDRM::Standby() {
  return kErrorNone;
}

void HWDeviceDRM::SetupAtomic(HWLayers *hw_layers, bool validate) {
  if (default_mode_) {
    return;
  }

  HWLayersInfo &hw_layer_info = hw_layers->info;
  uint32_t hw_layer_count = UINT32(hw_layer_info.hw_layers.size());
  HWQosData &qos_data = hw_layers->qos_data;
  DRMSecurityLevel crtc_security_level = DRMSecurityLevel::SECURE_NON_SECURE;
  uint32_t index = current_mode_index_;
  drmModeModeInfo current_mode = connector_info_.modes[index].mode;
  uint64_t current_bit_clk = connector_info_.modes[index].bit_clk_rate;

  solid_fills_.clear();

  // TODO(user): Once destination scalar is enabled we can always send ROIs if driver allows
  if (hw_panel_info_.partial_update) {
    const int kNumMaxROIs = 4;
    DRMRect crtc_rects[kNumMaxROIs] = {{0, 0, mixer_attributes_.width, mixer_attributes_.height}};
    DRMRect conn_rects[kNumMaxROIs] = {{0, 0, display_attributes_[index].x_pixels,
                                        display_attributes_[index].y_pixels}};

    for (uint32_t i = 0; i < hw_layer_info.left_frame_roi.size(); i++) {
      auto &roi = hw_layer_info.left_frame_roi.at(i);
      // TODO(user): In multi PU, stitch ROIs vertically adjacent and upate plane destination
      crtc_rects[i].left = UINT32(roi.left);
      crtc_rects[i].right = UINT32(roi.right);
      crtc_rects[i].top = UINT32(roi.top);
      crtc_rects[i].bottom = UINT32(roi.bottom);
      // TODO(user): In Dest scaler + PU, populate from HWDestScaleInfo->panel_roi
      // TODO(user): panel_roi need to be made as a vector in HWLayersInfo and
      // needs to be removed from  HWDestScaleInfo.
      conn_rects[i].left = UINT32(roi.left);
      conn_rects[i].right = UINT32(roi.right);
      conn_rects[i].top = UINT32(roi.top);
      conn_rects[i].bottom = UINT32(roi.bottom);
    }

    uint32_t num_rects = std::max(1u, static_cast<uint32_t>(hw_layer_info.left_frame_roi.size()));
    drm_atomic_intf_->Perform(DRMOps::CRTC_SET_ROI, token_.crtc_id,
                              num_rects, crtc_rects);
    drm_atomic_intf_->Perform(DRMOps::CONNECTOR_SET_ROI, token_.conn_id,
                              num_rects, conn_rects);
  }

  for (uint32_t i = 0; i < hw_layer_count; i++) {
    Layer &layer = hw_layer_info.hw_layers.at(i);
    LayerBuffer *input_buffer = &layer.input_buffer;
    HWPipeInfo *left_pipe = &hw_layers->config[i].left_pipe;
    HWPipeInfo *right_pipe = &hw_layers->config[i].right_pipe;
    HWLayerConfig &layer_config = hw_layers->config[i];
    HWRotatorSession *hw_rotator_session = &layer_config.hw_rotator_session;

    if (hw_layers->config[i].use_solidfill_stage) {
      hw_layers->config[i].hw_solidfill_stage.solid_fill_info = layer.solid_fill_info;
      AddSolidfillStage(hw_layers->config[i].hw_solidfill_stage, layer.plane_alpha);
      continue;
    }

    for (uint32_t count = 0; count < 2; count++) {
      HWPipeInfo *pipe_info = (count == 0) ? left_pipe : right_pipe;
      HWRotateInfo *hw_rotate_info = &hw_rotator_session->hw_rotate_info[count];

      if (hw_rotator_session->mode == kRotatorOffline && hw_rotate_info->valid) {
        input_buffer = &hw_rotator_session->output_buffer;
      }

      uint32_t fb_id = registry_.GetFbId(&layer, input_buffer->handle_id);

      if (pipe_info->valid && fb_id) {
        uint32_t pipe_id = pipe_info->pipe_id;
        drm_atomic_intf_->Perform(DRMOps::PLANE_SET_ALPHA, pipe_id, layer.plane_alpha);

        drm_atomic_intf_->Perform(DRMOps::PLANE_SET_ZORDER, pipe_id, pipe_info->z_order);
        DRMBlendType blending = {};
        SetBlending(layer.blending, &blending);
        drm_atomic_intf_->Perform(DRMOps::PLANE_SET_BLEND_TYPE, pipe_id, blending);
        DRMRect src = {};
        SetRect(pipe_info->src_roi, &src);
        drm_atomic_intf_->Perform(DRMOps::PLANE_SET_SRC_RECT, pipe_id, src);

        DRMRect dst = {};
        SetRect(pipe_info->dst_roi, &dst);
        drm_atomic_intf_->Perform(DRMOps::PLANE_SET_DST_RECT, pipe_id, dst);
        DRMRect excl = {};
        SetRect(pipe_info->excl_rect, &excl);
        drm_atomic_intf_->Perform(DRMOps::PLANE_SET_EXCL_RECT, pipe_id, excl);
        uint32_t rot_bit_mask = 0;
        SetRotation(layer.transform, layer_config, &rot_bit_mask);
        drm_atomic_intf_->Perform(DRMOps::PLANE_SET_ROTATION, pipe_id, rot_bit_mask);
        drm_atomic_intf_->Perform(DRMOps::PLANE_SET_H_DECIMATION, pipe_id,
                                  pipe_info->horizontal_decimation);
        drm_atomic_intf_->Perform(DRMOps::PLANE_SET_V_DECIMATION, pipe_id,
                                  pipe_info->vertical_decimation);

        DRMSecureMode fb_secure_mode;
        DRMSecurityLevel security_level;
        SetSecureConfig(layer.input_buffer, &fb_secure_mode, &security_level);
        drm_atomic_intf_->Perform(DRMOps::PLANE_SET_FB_SECURE_MODE, pipe_id, fb_secure_mode);
        if (security_level > crtc_security_level) {
          crtc_security_level = security_level;
        }

        uint32_t config = 0;
        SetSrcConfig(layer.input_buffer, hw_rotator_session->mode, &config);
        drm_atomic_intf_->Perform(DRMOps::PLANE_SET_SRC_CONFIG, pipe_id, config);;
        drm_atomic_intf_->Perform(DRMOps::PLANE_SET_FB_ID, pipe_id, fb_id);
        drm_atomic_intf_->Perform(DRMOps::PLANE_SET_CRTC, pipe_id, token_.crtc_id);
        if (!validate && input_buffer->acquire_fence_fd >= 0) {
          drm_atomic_intf_->Perform(DRMOps::PLANE_SET_INPUT_FENCE, pipe_id,
                                    input_buffer->acquire_fence_fd);
        }
        if (hw_scale_) {
          SDEScaler scaler_output = {};
          hw_scale_->SetScaler(pipe_info->scale_data, &scaler_output);
          // TODO(user): Remove qseed3 and add version check, then send appropriate scaler object
          if (hw_resource_.has_qseed3) {
            drm_atomic_intf_->Perform(DRMOps::PLANE_SET_SCALER_CONFIG, pipe_id,
                                      reinterpret_cast<uint64_t>(&scaler_output.scaler_v2));
          }
        }

        DRMCscType csc_type = DRMCscType::kCscTypeMax;
        SelectCscType(layer.input_buffer, &csc_type);
        drm_atomic_intf_->Perform(DRMOps::PLANE_SET_CSC_CONFIG, pipe_id, &csc_type);

        DRMMultiRectMode multirect_mode;
        SetMultiRectMode(pipe_info->flags, &multirect_mode);
        drm_atomic_intf_->Perform(DRMOps::PLANE_SET_MULTIRECT_MODE, pipe_id, multirect_mode);

        SetSsppTonemapFeatures(pipe_info);
      }
    }
  }

  SetSolidfillStages();
  SetQOSData(qos_data);
  drm_atomic_intf_->Perform(DRMOps::CRTC_SET_SECURITY_LEVEL, token_.crtc_id, crtc_security_level);
  drm_atomic_intf_->Perform(DRMOps::DPPS_COMMIT_FEATURE, 0 /* argument is not used */);

  if (!validate) {
    drm_atomic_intf_->Perform(DRMOps::CRTC_GET_RELEASE_FENCE, token_.crtc_id, &release_fence_);
    drm_atomic_intf_->Perform(DRMOps::CONNECTOR_GET_RETIRE_FENCE, token_.conn_id, &retire_fence_);
  }

  DLOGI_IF(kTagDriverConfig, "%s::%s System Clock=%d Hz, Core: AB=%llu Bps, IB=%llu Bps, " \
           "LLCC: AB=%llu Bps, IB=%llu Bps, DRAM AB=%llu Bps, IB=%llu Bps, "\
           "Rot: Bw=%llu Bps, Clock=%d Hz", validate ? "Validate" : "Commit", device_name_,
           qos_data.clock_hz, qos_data.core_ab_bps, qos_data.core_ib_bps, qos_data.llcc_ab_bps,
           qos_data.llcc_ib_bps, qos_data.dram_ab_bps, qos_data.dram_ib_bps,
           qos_data.rot_prefill_bw_bps, qos_data.rot_clock_hz);

  // Set refresh rate
  if (vrefresh_) {
    for (uint32_t mode_index = 0; mode_index < connector_info_.modes.size(); mode_index++) {
      if ((current_mode.vdisplay == connector_info_.modes[mode_index].mode.vdisplay) &&
          (current_mode.hdisplay == connector_info_.modes[mode_index].mode.hdisplay) &&
          (current_bit_clk == connector_info_.modes[mode_index].bit_clk_rate) &&
          (vrefresh_ == connector_info_.modes[mode_index].mode.vrefresh)) {
        current_mode = connector_info_.modes[mode_index].mode;
        break;
      }
    }
  }

  if (bit_clk_rate_) {
    for (uint32_t mode_index = 0; mode_index < connector_info_.modes.size(); mode_index++) {
      if ((current_mode.vdisplay == connector_info_.modes[mode_index].mode.vdisplay) &&
          (current_mode.hdisplay == connector_info_.modes[mode_index].mode.hdisplay) &&
          (current_mode.vrefresh == connector_info_.modes[mode_index].mode.vrefresh) &&
          (bit_clk_rate_ == connector_info_.modes[mode_index].bit_clk_rate)) {
        current_mode = connector_info_.modes[mode_index].mode;
        break;
      }
    }
  }

  if (first_cycle_) {
    drm_atomic_intf_->Perform(DRMOps::CONNECTOR_SET_TOPOLOGY_CONTROL, token_.conn_id,
                              topology_control_);
    drm_atomic_intf_->Perform(DRMOps::CRTC_SET_ACTIVE, token_.crtc_id, 1);
    drm_atomic_intf_->Perform(DRMOps::CONNECTOR_SET_CRTC, token_.conn_id, token_.crtc_id);
    drm_atomic_intf_->Perform(DRMOps::CONNECTOR_SET_POWER_MODE, token_.conn_id, DRMPowerMode::ON);
  }

  // Set CRTC mode, only if display config changes
  if (vrefresh_ || first_cycle_ || update_mode_) {
    drm_atomic_intf_->Perform(DRMOps::CRTC_SET_MODE, token_.crtc_id, &current_mode);
  }

  if (!validate && (hw_layer_info.set_idle_time_ms >= 0)) {
    DLOGI_IF(kTagDriverConfig, "Setting idle timeout to = %d ms",
             hw_layer_info.set_idle_time_ms);
    drm_atomic_intf_->Perform(DRMOps::CRTC_SET_IDLE_TIMEOUT, token_.crtc_id,
                              hw_layer_info.set_idle_time_ms);
  }

  if (hw_panel_info_.mode == kModeCommand) {
    drm_atomic_intf_->Perform(DRMOps::CONNECTOR_SET_AUTOREFRESH, token_.conn_id, autorefresh_);
  }

  sde_drm::DRMQsyncMode mode = hw_layers->hw_avr_info.enable ? sde_drm::DRMQsyncMode::CONTINUOUS :
                                                               sde_drm::DRMQsyncMode::NONE;
  drm_atomic_intf_->Perform(DRMOps::CONNECTOR_SET_QSYNC_MODE, token_.conn_id, mode);
}

void HWDeviceDRM::AddSolidfillStage(const HWSolidfillStage &sf, uint32_t plane_alpha) {
  sde_drm::DRMSolidfillStage solidfill;
  solidfill.bounding_rect.left = UINT32(sf.roi.left);
  solidfill.bounding_rect.top = UINT32(sf.roi.top);
  solidfill.bounding_rect.right = UINT32(sf.roi.right);
  solidfill.bounding_rect.bottom = UINT32(sf.roi.bottom);
  solidfill.is_exclusion_rect  = sf.is_exclusion_rect;
  solidfill.plane_alpha = plane_alpha;
  solidfill.z_order = sf.z_order;
  if (!sf.solid_fill_info.bit_depth) {
    solidfill.color_bit_depth = 8;
    solidfill.alpha = (0xff000000 & sf.color) >> 24;
    solidfill.red = (0xff0000 & sf.color) >> 16;
    solidfill.green = (0xff00 & sf.color) >> 8;
    solidfill.blue = 0xff & sf.color;
  } else {
    solidfill.color_bit_depth = sf.solid_fill_info.bit_depth;
    solidfill.alpha = sf.solid_fill_info.alpha;
    solidfill.red = sf.solid_fill_info.red;
    solidfill.green = sf.solid_fill_info.green;
    solidfill.blue = sf.solid_fill_info.blue;
  }
  solid_fills_.push_back(solidfill);
  DLOGI_IF(kTagDriverConfig, "Add a solidfill stage at z_order:%d argb_color:%x plane_alpha:%x",
           solidfill.z_order, solidfill.color, solidfill.plane_alpha);
}

void HWDeviceDRM::SetSolidfillStages() {
  if (hw_resource_.num_solidfill_stages) {
    drm_atomic_intf_->Perform(DRMOps::CRTC_SET_SOLIDFILL_STAGES, token_.crtc_id,
                              reinterpret_cast<uint64_t> (&solid_fills_));
  }
}

void HWDeviceDRM::ClearSolidfillStages() {
  solid_fills_.clear();
  SetSolidfillStages();
}

DisplayError HWDeviceDRM::Validate(HWLayers *hw_layers) {
  DTRACE_SCOPED();

  DisplayError err = kErrorNone;
  registry_.Register(hw_layers);
  SetupAtomic(hw_layers, true /* validate */);

  int ret = drm_atomic_intf_->Validate();
  if (ret) {
    DLOGE("failed with error %d for %s", ret, device_name_);
    vrefresh_ = 0;
    err = kErrorHardware;
  }

  return err;
}

DisplayError HWDeviceDRM::Commit(HWLayers *hw_layers) {
  DTRACE_SCOPED();

  DisplayError err = kErrorNone;
  registry_.Register(hw_layers);

  if (default_mode_) {
    err = DefaultCommit(hw_layers);
  } else {
    err = AtomicCommit(hw_layers);
  }

  return err;
}

DisplayError HWDeviceDRM::DefaultCommit(HWLayers *hw_layers) {
  DTRACE_SCOPED();

  HWLayersInfo &hw_layer_info = hw_layers->info;
  LayerStack *stack = hw_layer_info.stack;

  stack->retire_fence_fd = -1;
  for (Layer &layer : hw_layer_info.hw_layers) {
    layer.input_buffer.release_fence_fd = -1;
  }

  DRMMaster *master = nullptr;
  int ret = DRMMaster::GetInstance(&master);
  if (ret < 0) {
    DLOGE("Failed to acquire DRMMaster instance");
    return kErrorResources;
  }

  DRMResMgr *res_mgr = nullptr;
  ret = DRMResMgr::GetInstance(&res_mgr);
  if (ret < 0) {
    DLOGE("Failed to acquire DRMResMgr instance");
    return kErrorResources;
  }

  int dev_fd = -1;
  master->GetHandle(&dev_fd);

  uint32_t connector_id = 0;
  res_mgr->GetConnectorId(&connector_id);

  uint32_t crtc_id = 0;
  res_mgr->GetCrtcId(&crtc_id);

  drmModeModeInfo mode;
  res_mgr->GetMode(&mode);

  uint64_t handle_id = hw_layer_info.hw_layers.at(0).input_buffer.handle_id;
  uint32_t fb_id = registry_.GetFbId(&hw_layer_info.hw_layers.at(0), handle_id);
  ret = drmModeSetCrtc(dev_fd, crtc_id, fb_id, 0 /* x */, 0 /* y */, &connector_id,
                       1 /* num_connectors */, &mode);
  if (ret < 0) {
    DLOGE("drmModeSetCrtc failed dev fd %d, fb_id %d, crtc id %d, connector id %d, %s", dev_fd,
          fb_id, crtc_id, connector_id, strerror(errno));
    return kErrorHardware;
  }

  return kErrorNone;
}

DisplayError HWDeviceDRM::AtomicCommit(HWLayers *hw_layers) {
  DTRACE_SCOPED();
  SetupAtomic(hw_layers, false /* validate */);

  int ret = drm_atomic_intf_->Commit(synchronous_commit_, false /* retain_planes*/);
  int release_fence = INT(release_fence_);
  int retire_fence = INT(retire_fence_);
  if (ret) {
    DLOGE("%s failed with error %d crtc %d", __FUNCTION__, ret, token_.crtc_id);
    vrefresh_ = 0;
    CloseFd(&release_fence);
    CloseFd(&retire_fence);
    release_fence_ = -1;
    retire_fence_ = -1;
    return kErrorHardware;
  }

  DLOGD_IF(kTagDriverConfig, "RELEASE fence created: fd:%d", release_fence);
  DLOGD_IF(kTagDriverConfig, "RETIRE fence created: fd:%d", retire_fence);

  HWLayersInfo &hw_layer_info = hw_layers->info;
  LayerStack *stack = hw_layer_info.stack;
  stack->retire_fence_fd = retire_fence;

  for (uint32_t i = 0; i < hw_layer_info.hw_layers.size(); i++) {
    Layer &layer = hw_layer_info.hw_layers.at(i);
    HWRotatorSession *hw_rotator_session = &hw_layers->config[i].hw_rotator_session;
    if (hw_rotator_session->mode == kRotatorOffline) {
      hw_rotator_session->output_buffer.release_fence_fd = Sys::dup_(release_fence);
    } else {
      layer.input_buffer.release_fence_fd = Sys::dup_(release_fence);
    }
  }

  hw_layer_info.sync_handle = release_fence;

  if (vrefresh_) {
    // Update current mode index if refresh rate is changed
    drmModeModeInfo current_mode = connector_info_.modes[current_mode_index_].mode;
    uint64_t current_bit_clk = connector_info_.modes[current_mode_index_].bit_clk_rate;
    for (uint32_t mode_index = 0; mode_index < connector_info_.modes.size(); mode_index++) {
      if ((current_mode.vdisplay == connector_info_.modes[mode_index].mode.vdisplay) &&
          (current_mode.hdisplay == connector_info_.modes[mode_index].mode.hdisplay) &&
          (current_bit_clk == connector_info_.modes[mode_index].bit_clk_rate) &&
          (vrefresh_ == connector_info_.modes[mode_index].mode.vrefresh)) {
        current_mode_index_ = mode_index;
        break;
      }
    }
    vrefresh_ = 0;
  }

  if (bit_clk_rate_) {
    // Update current mode index if bit clk rate is changed.
    drmModeModeInfo current_mode = connector_info_.modes[current_mode_index_].mode;
    for (uint32_t mode_index = 0; mode_index < connector_info_.modes.size(); mode_index++) {
      if ((current_mode.vdisplay == connector_info_.modes[mode_index].mode.vdisplay) &&
          (current_mode.hdisplay == connector_info_.modes[mode_index].mode.hdisplay) &&
          (current_mode.vrefresh == connector_info_.modes[mode_index].mode.vrefresh) &&
          (bit_clk_rate_ == connector_info_.modes[mode_index].bit_clk_rate)) {
        current_mode_index_ = mode_index;
        break;
      }
    }
    bit_clk_rate_ = 0;
  }

  first_cycle_ = false;
  update_mode_ = false;

  return kErrorNone;
}

DisplayError HWDeviceDRM::Flush(HWLayers *hw_layers) {
  ClearSolidfillStages();
  int ret = NullCommit(secure_display_active_ /* synchronous */, false /* retain_planes*/);
  if (ret) {
    DLOGE("failed with error %d", ret);
    return kErrorHardware;
  }

  return kErrorNone;
}

void HWDeviceDRM::SetBlending(const LayerBlending &source, DRMBlendType *target) {
  switch (source) {
    case kBlendingPremultiplied:
      *target = DRMBlendType::PREMULTIPLIED;
      break;
    case kBlendingOpaque:
      *target = DRMBlendType::OPAQUE;
      break;
    case kBlendingCoverage:
      *target = DRMBlendType::COVERAGE;
      break;
    default:
      *target = DRMBlendType::UNDEFINED;
  }
}

void HWDeviceDRM::SetSrcConfig(const LayerBuffer &input_buffer, const HWRotatorMode &mode,
                               uint32_t *config) {
  // In offline rotation case, rotator will handle deinterlacing.
  if (mode != kRotatorOffline) {
    if (input_buffer.flags.interlace) {
      *config |= (0x01 << UINT32(DRMSrcConfig::DEINTERLACE));
    }
  }
}

void HWDeviceDRM::SelectCscType(const LayerBuffer &input_buffer, DRMCscType *type) {
  if (type == NULL) {
    return;
  }

  *type = DRMCscType::kCscTypeMax;
  if (input_buffer.format < kFormatYCbCr420Planar) {
    return;
  }

  switch (input_buffer.color_metadata.colorPrimaries) {
    case ColorPrimaries_BT601_6_525:
    case ColorPrimaries_BT601_6_625:
      *type = ((input_buffer.color_metadata.range == Range_Full) ?
               DRMCscType::kCscYuv2Rgb601FR : DRMCscType::kCscYuv2Rgb601L);
      break;
    case ColorPrimaries_BT709_5:
      *type = DRMCscType::kCscYuv2Rgb709L;
      break;
    case ColorPrimaries_BT2020:
      *type = ((input_buffer.color_metadata.range == Range_Full) ?
                DRMCscType::kCscYuv2Rgb2020FR : DRMCscType::kCscYuv2Rgb2020L);
      break;
    default:
      break;
  }
}

void HWDeviceDRM::SetRect(const LayerRect &source, DRMRect *target) {
  target->left = UINT32(source.left);
  target->top = UINT32(source.top);
  target->right = UINT32(source.right);
  target->bottom = UINT32(source.bottom);
}

void HWDeviceDRM::SetRotation(LayerTransform transform, const HWLayerConfig &layer_config,
                              uint32_t* rot_bit_mask) {
  HWRotatorMode mode = layer_config.hw_rotator_session.mode;
  // In offline rotation case, rotator will handle flips set via offline rotator interface.
  if (mode == kRotatorOffline) {
    *rot_bit_mask = 0;
    return;
  }

  // In no rotation case or inline rotation case, plane will handle flips
  // In DRM framework rotation is applied in counter-clockwise direction.
  if (layer_config.use_inline_rot && transform.rotation == 90) {
    // a) rotate 90 clockwise = rotate 270 counter-clockwise in DRM
    // rotate 270 is translated as hflip + vflip + rotate90
    // b) rotate 270 clockwise = rotate 90 counter-clockwise in DRM
    // c) hflip + rotate 90 clockwise = vflip + rotate 90 counter-clockwise in DRM
    // d) vflip + rotate 90 clockwise = hflip + rotate 90 counter-clockwise in DRM
    *rot_bit_mask = UINT32(DRMRotation::ROT_90);
    transform.flip_horizontal = !transform.flip_horizontal;
    transform.flip_vertical = !transform.flip_vertical;
  }

  if (transform.flip_horizontal) {
    *rot_bit_mask |= UINT32(DRMRotation::FLIP_H);
  }

  if (transform.flip_vertical) {
    *rot_bit_mask |= UINT32(DRMRotation::FLIP_V);
  }
}

bool HWDeviceDRM::EnableHotPlugDetection(int enable) {
  return true;
}

DisplayError HWDeviceDRM::SetCursorPosition(HWLayers *hw_layers, int x, int y) {
  DTRACE_SCOPED();
  return kErrorNone;
}

DisplayError HWDeviceDRM::GetPPFeaturesVersion(PPFeatureVersion *vers) {
  struct DRMPPFeatureInfo info = {};

  if (!hw_color_mgr_)
    return kErrorNotSupported;

  for (uint32_t i = 0; i < kMaxNumPPFeatures; i++) {
    std::vector<DRMPPFeatureID> drm_id = {};
    memset(&info, 0, sizeof(struct DRMPPFeatureInfo));
    hw_color_mgr_->ToDrmFeatureId(kDSPP, i, &drm_id);
    if (drm_id.empty())
      continue;

    info.id = drm_id.at(0);

    drm_mgr_intf_->GetCrtcPPInfo(token_.crtc_id, &info);
    vers->version[i] = hw_color_mgr_->GetFeatureVersion(info);
  }
  return kErrorNone;
}

DisplayError HWDeviceDRM::SetPPFeatures(PPFeaturesConfig *feature_list) {
  int ret = 0;
  PPFeatureInfo *feature = NULL;

  if (!hw_color_mgr_)
    return kErrorNotSupported;

  while (true) {
    std::vector<DRMPPFeatureID> drm_id = {};
    DRMPPFeatureInfo kernel_params = {};
    bool crtc_feature = true;

    ret = feature_list->RetrieveNextFeature(&feature);
    if (ret)
      break;

    hw_color_mgr_->ToDrmFeatureId(kDSPP, feature->feature_id_, &drm_id);
    if (drm_id.empty())
      continue;

    kernel_params.id = drm_id.at(0);
    drm_mgr_intf_->GetCrtcPPInfo(token_.crtc_id, &kernel_params);
    if (kernel_params.version == std::numeric_limits<uint32_t>::max())
      crtc_feature = false;
    if (feature) {
      DLOGV_IF(kTagDriverConfig, "feature_id = %d", feature->feature_id_);
      for (DRMPPFeatureID id : drm_id) {
        if (id >= kPPFeaturesMax) {
          DLOGE("Invalid feature id %d", id);
          continue;
        }
        kernel_params.id = id;
        ret = hw_color_mgr_->GetDrmFeature(feature, &kernel_params);
        if (!ret && crtc_feature)
          drm_atomic_intf_->Perform(DRMOps::CRTC_SET_POST_PROC,
                                    token_.crtc_id, &kernel_params);
        else if (!ret && !crtc_feature)
          drm_atomic_intf_->Perform(DRMOps::CONNECTOR_SET_POST_PROC,
                                    token_.conn_id, &kernel_params);

        hw_color_mgr_->FreeDrmFeatureData(&kernel_params);
      }
    }
  }

  // Once all features were consumed, then destroy all feature instance from feature_list,
  feature_list->Reset();

  return kErrorNone;
}

DisplayError HWDeviceDRM::SetVSyncState(bool enable) {
  return kErrorNotSupported;
}

void HWDeviceDRM::SetIdleTimeoutMs(uint32_t timeout_ms) {
  // TODO(user): This function can be removed after fb is deprecated
}

DisplayError HWDeviceDRM::SetDisplayMode(const HWDisplayMode hw_display_mode) {
  return kErrorNotSupported;
}

DisplayError HWDeviceDRM::SetRefreshRate(uint32_t refresh_rate) {
  if (bit_clk_rate_) {
    // bit rate update pending.
    // Defer any refresh rate setting.
    return kErrorNotSupported;
  }

  // Check if requested refresh rate is valid
  drmModeModeInfo current_mode = connector_info_.modes[current_mode_index_].mode;
  uint64_t current_bit_clk = connector_info_.modes[current_mode_index_].bit_clk_rate;
  for (uint32_t mode_index = 0; mode_index < connector_info_.modes.size(); mode_index++) {
    if ((current_mode.vdisplay == connector_info_.modes[mode_index].mode.vdisplay) &&
        (current_mode.hdisplay == connector_info_.modes[mode_index].mode.hdisplay) &&
        (current_bit_clk == connector_info_.modes[mode_index].bit_clk_rate) &&
        (refresh_rate == connector_info_.modes[mode_index].mode.vrefresh)) {
      vrefresh_ = refresh_rate;
      DLOGV_IF(kTagDriverConfig, "Set refresh rate to %d", refresh_rate);
      SetDisplayAttributes(mode_index);
      UpdateMixerAttributes();

      return kErrorNone;
    }
  }
  return kErrorNotSupported;
}

DisplayError HWDeviceDRM::SetPanelBrightness(int level) {
  DisplayError err = kErrorNone;
  char buffer[kMaxSysfsCommandLength] = {0};

  DLOGV_IF(kTagDriverConfig, "Set brightness level to %d", level);
  int fd = Sys::open_(kBrightnessNode, O_RDWR);
  if (fd < 0) {
    DLOGV_IF(kTagDriverConfig, "Failed to open node = %s, error = %s ", kBrightnessNode,
             strerror(errno));
    return kErrorFileDescriptor;
  }

  int32_t bytes = snprintf(buffer, kMaxSysfsCommandLength, "%d\n", level);
  ssize_t ret = Sys::pwrite_(fd, buffer, static_cast<size_t>(bytes), 0);
  if (ret <= 0) {
    DLOGV_IF(kTagDriverConfig, "Failed to write to node = %s, error = %s ", kBrightnessNode,
             strerror(errno));
    err = kErrorHardware;
  }

  Sys::close_(fd);

  return err;
}

DisplayError HWDeviceDRM::GetPanelBrightness(int *level) {
  DisplayError err = kErrorNone;
  char brightness[kMaxStringLength] = {0};

  if (!level) {
    DLOGV_IF(kTagDriverConfig, "Invalid input, null pointer.");
    return kErrorParameters;
  }

  int fd = Sys::open_(kBrightnessNode, O_RDWR);
  if (fd < 0) {
    DLOGV_IF(kTagDriverConfig, "Failed to open brightness node = %s, error = %s", kBrightnessNode,
             strerror(errno));
    return kErrorFileDescriptor;
  }

  if (Sys::pread_(fd, brightness, sizeof(brightness), 0) > 0) {
    *level = atoi(brightness);
    DLOGV_IF(kTagDriverConfig, "Brightness level = %d", *level);
  } else {
    DLOGV_IF(kTagDriverConfig, "Failed to read panel brightness");
    err = kErrorHardware;
  }

  Sys::close_(fd);

  return err;
}

DisplayError HWDeviceDRM::GetHWScanInfo(HWScanInfo *scan_info) {
  return kErrorNotSupported;
}

DisplayError HWDeviceDRM::GetVideoFormat(uint32_t config_index, uint32_t *video_format) {
  return kErrorNotSupported;
}

DisplayError HWDeviceDRM::GetMaxCEAFormat(uint32_t *max_cea_format) {
  return kErrorNotSupported;
}

DisplayError HWDeviceDRM::OnMinHdcpEncryptionLevelChange(uint32_t min_enc_level) {
  return kErrorNotSupported;
}

DisplayError HWDeviceDRM::SetScaleLutConfig(HWScaleLutInfo *lut_info) {
  sde_drm::DRMScalerLUTInfo drm_lut_info = {};
  drm_lut_info.cir_lut = lut_info->cir_lut;
  drm_lut_info.dir_lut = lut_info->dir_lut;
  drm_lut_info.sep_lut = lut_info->sep_lut;
  drm_lut_info.cir_lut_size = lut_info->cir_lut_size;
  drm_lut_info.dir_lut_size = lut_info->dir_lut_size;
  drm_lut_info.sep_lut_size = lut_info->sep_lut_size;
  drm_mgr_intf_->SetScalerLUT(drm_lut_info);

  return kErrorNone;
}

DisplayError HWDeviceDRM::UnsetScaleLutConfig() {
  drm_mgr_intf_->UnsetScalerLUT();

  return kErrorNone;
}

DisplayError HWDeviceDRM::SetMixerAttributes(const HWMixerAttributes &mixer_attributes) {
  if (!hw_resource_.hw_dest_scalar_info.count) {
    return kErrorNotSupported;
  }

  uint32_t index = current_mode_index_;

  if (mixer_attributes.width > display_attributes_[index].x_pixels ||
      mixer_attributes.height > display_attributes_[index].y_pixels) {
    DLOGW("Input resolution exceeds display resolution! input: res %dx%d display: res %dx%d",
          mixer_attributes.width, mixer_attributes.height, display_attributes_[index].x_pixels,
          display_attributes_[index].y_pixels);
    return kErrorNotSupported;
  }

  uint32_t max_input_width = hw_resource_.hw_dest_scalar_info.max_input_width;
  if (display_attributes_[index].is_device_split) {
    max_input_width *= 2;
  }

  if (mixer_attributes.width > max_input_width) {
    DLOGW("Input width exceeds width limit! input_width %d width_limit %d", mixer_attributes.width,
          max_input_width);
    return kErrorNotSupported;
  }

  if (static_cast<int>(mixer_attributes.width) < hw_panel_info_.min_roi_width) {
    DLOGW("Input width less than panel min_roi_width! input_width %d min_roi_width %d",
          mixer_attributes.width, hw_panel_info_.min_roi_width);
    return kErrorNotSupported;
  }

  float mixer_aspect_ratio = FLOAT(mixer_attributes.width) / FLOAT(mixer_attributes.height);
  float display_aspect_ratio =
      FLOAT(display_attributes_[index].x_pixels) / FLOAT(display_attributes_[index].y_pixels);

  if (display_aspect_ratio != mixer_aspect_ratio) {
    DLOGW("Aspect ratio mismatch! input: res %dx%d display: res %dx%d", mixer_attributes.width,
          mixer_attributes.height, display_attributes_[index].x_pixels,
          display_attributes_[index].y_pixels);
    return kErrorNotSupported;
  }

  float scale_x = FLOAT(display_attributes_[index].x_pixels) / FLOAT(mixer_attributes.width);
  float scale_y = FLOAT(display_attributes_[index].y_pixels) / FLOAT(mixer_attributes.height);
  float max_scale_up = hw_resource_.hw_dest_scalar_info.max_scale_up;
  if (scale_x > max_scale_up || scale_y > max_scale_up) {
    DLOGW(
        "Up scaling ratio exceeds for destination scalar upscale limit scale_x %f scale_y %f "
        "max_scale_up %f",
        scale_x, scale_y, max_scale_up);
    return kErrorNotSupported;
  }

  float mixer_split_ratio = FLOAT(mixer_attributes_.split_left) / FLOAT(mixer_attributes_.width);

  mixer_attributes_ = mixer_attributes;
  mixer_attributes_.split_left = mixer_attributes_.width;
  if (display_attributes_[index].is_device_split) {
    mixer_attributes_.split_left = UINT32(FLOAT(mixer_attributes.width) * mixer_split_ratio);
  }

  return kErrorNone;
}

DisplayError HWDeviceDRM::GetMixerAttributes(HWMixerAttributes *mixer_attributes) {
  if (!mixer_attributes) {
    return kErrorParameters;
  }

  *mixer_attributes = mixer_attributes_;

  return kErrorNone;
}

DisplayError HWDeviceDRM::DumpDebugData() {
  string dir_path = "/data/vendor/display/hw_recovery/";
  string device_str = device_name_;

  // Attempt to make hw_recovery dir, it may exist
  if (mkdir(dir_path.c_str(), 0777) != 0 && errno != EEXIST) {
    DLOGW("Failed to create %s directory errno = %d, desc = %s", dir_path.c_str(), errno,
          strerror(errno));
    return kErrorPermission;
  }
  // If it does exist, ensure permissions are fine
  if (errno == EEXIST && chmod(dir_path.c_str(), 0777) != 0) {
    DLOGW("Failed to change permissions on %s directory", dir_path.c_str());
    return kErrorPermission;
  }

  string filename = dir_path+device_str+"_HWR_"+to_string(debug_dump_count_);
  ofstream dst(filename);
  ifstream src;
  debug_dump_count_++;

  src.open("/sys/kernel/debug/dri/0/debug/dump");
  dst << "---- Event Logs ----" << std::endl;
  dst << src.rdbuf() << std::endl;
  src.close();

  src.open("/sys/kernel/debug/dri/0/debug/recovery_reg");
  dst << "---- All Registers ----" << std::endl;
  dst << src.rdbuf() << std::endl;
  src.close();

  src.open("/sys/kernel/debug/dri/0/debug/recovery_dbgbus");
  dst << "---- Debug Bus ----" << std::endl;
  dst << src.rdbuf() << std::endl;
  src.close();

  src.open("/sys/kernel/debug/dri/0/debug/recovery_vbif_dbgbus");
  dst << "---- VBIF Debug Bus ----" << std::endl;
  dst << src.rdbuf() << std::endl;
  src.close();

  dst.close();

  DLOGI("Wrote hw_recovery file %s", filename.c_str());

  return kErrorNone;
}

void HWDeviceDRM::GetDRMDisplayToken(sde_drm::DRMDisplayToken *token) const {
  *token = token_;
}

void HWDeviceDRM::UpdateMixerAttributes() {
  uint32_t index = current_mode_index_;

  mixer_attributes_.width = display_attributes_[index].x_pixels;
  mixer_attributes_.height = display_attributes_[index].y_pixels;
  mixer_attributes_.split_left = display_attributes_[index].is_device_split
                                     ? hw_panel_info_.split_info.left_split
                                     : mixer_attributes_.width;
  DLOGI("Mixer WxH %dx%d for %s", mixer_attributes_.width, mixer_attributes_.height, device_name_);
  update_mode_ = true;
}

void HWDeviceDRM::SetSecureConfig(const LayerBuffer &input_buffer, DRMSecureMode *fb_secure_mode,
                                  DRMSecurityLevel *security_level) {
  *fb_secure_mode = DRMSecureMode::NON_SECURE;
  *security_level = DRMSecurityLevel::SECURE_NON_SECURE;

  if (input_buffer.flags.secure) {
    if (input_buffer.flags.secure_camera) {
      // IOMMU configuration for this framebuffer mode is secure domain & requires
      // only stage II translation, when this buffer is accessed by Display H/W.
      // Secure and non-secure planes can be attached to this CRTC.
      *fb_secure_mode = DRMSecureMode::SECURE_DIR_TRANSLATION;
    } else if (input_buffer.flags.secure_display) {
      // IOMMU configuration for this framebuffer mode is secure domain & requires
      // only stage II translation, when this buffer is accessed by Display H/W.
      // Only secure planes can be attached to this CRTC.
      *fb_secure_mode = DRMSecureMode::SECURE_DIR_TRANSLATION;
      *security_level = DRMSecurityLevel::SECURE_ONLY;
    } else {
      // IOMMU configuration for this framebuffer mode is secure domain & requires both
      // stage I and stage II translations, when this buffer is accessed by Display H/W.
      // Secure and non-secure planes can be attached to this CRTC.
      *fb_secure_mode = DRMSecureMode::SECURE;
    }
  }
}

void HWDeviceDRM::SetTopology(sde_drm::DRMTopology drm_topology, HWTopology *hw_topology) {
  switch (drm_topology) {
    case DRMTopology::SINGLE_LM:          *hw_topology = kSingleLM;        break;
    case DRMTopology::SINGLE_LM_DSC:      *hw_topology = kSingleLMDSC;     break;
    case DRMTopology::DUAL_LM:            *hw_topology = kDualLM;          break;
    case DRMTopology::DUAL_LM_DSC:        *hw_topology = kDualLMDSC;       break;
    case DRMTopology::DUAL_LM_MERGE:      *hw_topology = kDualLMMerge;     break;
    case DRMTopology::DUAL_LM_MERGE_DSC:  *hw_topology = kDualLMMergeDSC;  break;
    case DRMTopology::DUAL_LM_DSCMERGE:   *hw_topology = kDualLMDSCMerge;  break;
    case DRMTopology::PPSPLIT:            *hw_topology = kPPSplit;         break;
    default:                              *hw_topology = kUnknown;         break;
  }
}


void HWDeviceDRM::SetMultiRectMode(const uint32_t flags, DRMMultiRectMode *target) {
  *target = DRMMultiRectMode::NONE;
  if (flags & kMultiRect) {
    *target = DRMMultiRectMode::SERIAL;
    if (flags & kMultiRectParallelMode) {
      *target = DRMMultiRectMode::PARALLEL;
    }
  }
}

void HWDeviceDRM::SetSsppTonemapFeatures(HWPipeInfo *pipe_info) {
  if (pipe_info->dgm_csc_info.op != kNoOp) {
    SDECsc csc = {};
    SetDGMCsc(pipe_info->dgm_csc_info, &csc);
    DLOGV_IF(kTagDriverConfig, "Call Perform DGM CSC Op = %s",
            (pipe_info->dgm_csc_info.op == kSet) ? "Set" : "Reset");
    drm_atomic_intf_->Perform(DRMOps::PLANE_SET_DGM_CSC_CONFIG, pipe_info->pipe_id,
                              reinterpret_cast<uint64_t>(&csc.csc_v1));
  }
  if (pipe_info->inverse_pma_info.op != kNoOp) {
    DLOGV_IF(kTagDriverConfig, "Call Perform Inverse PMA Op = %s",
            (pipe_info->inverse_pma_info.op == kSet) ? "Set" : "Reset");
    drm_atomic_intf_->Perform(DRMOps::PLANE_SET_INVERSE_PMA, pipe_info->pipe_id,
                             (pipe_info->inverse_pma_info.inverse_pma) ? 1: 0);
  }
  SetSsppLutFeatures(pipe_info);
}

void HWDeviceDRM::SetDGMCsc(const HWPipeCscInfo &dgm_csc_info, SDECsc *csc) {
  SetDGMCscV1(dgm_csc_info.csc, &csc->csc_v1);
}

void HWDeviceDRM::SetDGMCscV1(const HWCsc &dgm_csc, sde_drm_csc_v1 *csc_v1) {
  uint32_t i = 0;
  for (i = 0; i < MAX_CSC_MATRIX_COEFF_SIZE; i++) {
    csc_v1->ctm_coeff[i] = dgm_csc.ctm_coeff[i];
    DLOGV_IF(kTagDriverConfig, " DGM csc_v1[%d] = %d", i, csc_v1->ctm_coeff[i]);
  }
  for (i = 0; i < MAX_CSC_BIAS_SIZE; i++) {
    csc_v1->pre_bias[i] = dgm_csc.pre_bias[i];
    csc_v1->post_bias[i] = dgm_csc.post_bias[i];
  }
  for (i = 0; i < MAX_CSC_CLAMP_SIZE; i++) {
    csc_v1->pre_clamp[i] = dgm_csc.pre_clamp[i];
    csc_v1->post_clamp[i] = dgm_csc.post_clamp[i];
  }
}

void HWDeviceDRM::SetSsppLutFeatures(HWPipeInfo *pipe_info) {
  for (HWPipeTonemapLutInfo &lut_info : pipe_info->lut_info) {
    if (lut_info.op != kNoOp) {
      std::shared_ptr<PPFeatureInfo> feature = lut_info.pay_load;
      if (feature == nullptr) {
        DLOGE("Null Pointer for Op = %d lut type = %d", lut_info.op, lut_info.type);
        continue;
      }
      DRMPPFeatureInfo kernel_params = {};
      std::vector<DRMPPFeatureID> drm_id = {};
      PPBlock pp_block = GetPPBlock(lut_info.type);
      hw_color_mgr_->ToDrmFeatureId(pp_block, feature->feature_id_, &drm_id);
      for (DRMPPFeatureID id : drm_id) {
        if (id >= kPPFeaturesMax) {
          DLOGE("Invalid feature id %d", id);
          continue;
        }
        kernel_params.id = id;
        bool disable = (lut_info.op == kReset);
        DLOGV_IF(kTagDriverConfig, "Lut Type = %d PPBlock = %d Op = %s Disable = %d Feature = %p",
                 lut_info.type, pp_block, (lut_info.op ==kSet) ? "Set" : "Reset", disable,
                 feature.get());
        int ret = hw_color_mgr_->GetDrmFeature(feature.get(), &kernel_params, disable);
        if (!ret) {
          drm_atomic_intf_->Perform(DRMOps::PLANE_SET_POST_PROC, pipe_info->pipe_id,
                                    &kernel_params);
          hw_color_mgr_->FreeDrmFeatureData(&kernel_params);
        } else {
          DLOGE("GetDrmFeature failed for Lut type = %d", lut_info.type);
        }
      }
      drm_id.clear();
    }
  }
}

void HWDeviceDRM::AddDimLayerIfNeeded() {
  if (secure_display_active_ && hw_resource_.secure_disp_blend_stage >= 0) {
    HWSolidfillStage sf = {};
    sf.z_order = UINT32(hw_resource_.secure_disp_blend_stage);
    sf.roi = { 0.0, 0.0, FLOAT(mixer_attributes_.width), FLOAT(mixer_attributes_.height) };
    solid_fills_.clear();
    AddSolidfillStage(sf, 0xFF);
    SetSolidfillStages();
  }

  if (!secure_display_active_) {
    DRMSecurityLevel crtc_security_level = DRMSecurityLevel::SECURE_NON_SECURE;
    drm_atomic_intf_->Perform(DRMOps::CRTC_SET_SECURITY_LEVEL, token_.crtc_id, crtc_security_level);
  }
}

DisplayError HWDeviceDRM::NullCommit(bool synchronous, bool retain_planes) {
  DTRACE_SCOPED();
  AddDimLayerIfNeeded();
  int ret = drm_atomic_intf_->Commit(synchronous , retain_planes);
  if (ret) {
    DLOGE("failed with error %d", ret);
    return kErrorHardware;
  }

  return kErrorNone;
}

void HWDeviceDRM::DumpConnectorModeInfo() {
  for (uint32_t i = 0; i < (uint32_t)connector_info_.modes.size(); i++) {
    DLOGI("Mode[%d] Name:%s vref:%d hdisp:%d hsync_s:%d hsync_e:%d htotal:%d " \
          "vdisp:%d vsync_s:%d vsync_e:%d vtotal:%d\n", i, connector_info_.modes[i].mode.name,
          connector_info_.modes[i].mode.vrefresh, connector_info_.modes[i].mode.hdisplay,
          connector_info_.modes[i].mode.hsync_start, connector_info_.modes[i].mode.hsync_end,
          connector_info_.modes[i].mode.htotal, connector_info_.modes[i].mode.vdisplay,
          connector_info_.modes[i].mode.vsync_start, connector_info_.modes[i].mode.vsync_end,
          connector_info_.modes[i].mode.vtotal);
  }
}

void HWDeviceDRM::SetFullROI() {
  // Reset the CRTC ROI and connector ROI only for the panel that supports partial update
  if (!hw_panel_info_.partial_update) {
    return;
  }
  uint32_t index = current_mode_index_;
  DRMRect crtc_rects = {0, 0, mixer_attributes_.width, mixer_attributes_.height};
  DRMRect conn_rects = {0, 0, display_attributes_[index].x_pixels,
                         display_attributes_[index].y_pixels};
  drm_atomic_intf_->Perform(DRMOps::CRTC_SET_ROI, token_.crtc_id, 1, &crtc_rects);
  drm_atomic_intf_->Perform(DRMOps::CONNECTOR_SET_ROI, token_.conn_id, 1, &conn_rects);
}

DisplayError HWDeviceDRM::SetDynamicDSIClock(uint64_t bit_clk_rate) {
  return kErrorNotSupported;
}

DisplayError HWDeviceDRM::GetDynamicDSIClock(uint64_t *bit_clk_rate) {
  return kErrorNotSupported;
}

}  // namespace sdm<|MERGE_RESOLUTION|>--- conflicted
+++ resolved
@@ -302,16 +302,6 @@
       fbid_cache_limit_ = OFFLINE_ROTATOR_FBID_LIMIT;
     }
 
-    // layer input buffer map to fb id also applies for inline rot
-<<<<<<< HEAD
-=======
-    if (hw_rotator_session->mode == kRotatorInline && hw_rotate_info->valid &&
-        hw_rotator_session->output_buffer.planes[0].fd >= 0) {
-      fbid_cache_limit_ += 1;  // account for inline rot scratch buffer
-      MapBufferToFbId(&layer, &hw_rotator_session->output_buffer);
-    }
-
->>>>>>> 842dabec
     MapBufferToFbId(&layer, input_buffer);
   }
 }
